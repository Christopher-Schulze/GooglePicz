--- conflicted
+++ resolved
@@ -3,13 +3,11 @@
 ## 📋 Overview
 GooglePicz is a native Google Photos client being developed in Rust. The application focuses on performance, security, and user experience. The project is structured as a Rust workspace with multiple crates.
 
-<<<<<<< HEAD
-
-=======
+
 ## 🚀 Project Status: Stable
 
 GooglePicz is production-ready with advanced search filters, optional video playback and a face recognition module. The APIs are considered stable.
->>>>>>> 9829f918
+
 
 ## 🏗️ Architecture
 
@@ -338,9 +336,3 @@
 saves images of the main window and the settings dialog into
 `docs/screenshots`.
 
-<<<<<<< HEAD
-The `Changelog.md` file tracks changes over time.
-=======
-## ⚠️ Note
-GooglePicz is now stable and production-ready. Ongoing improvements are listed in `Changelog.md`.
->>>>>>> 9829f918
