--- conflicted
+++ resolved
@@ -8,11 +8,9 @@
     "cache",
     "sync",
     "packaging",
-<<<<<<< HEAD
     "face_recognition",
-=======
+
     "tests/e2e",
->>>>>>> 088a39c8
 ]
 
 [workspace.package]
