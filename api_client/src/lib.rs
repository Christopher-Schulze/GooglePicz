//! API client module for Google Photos.

use reqwest::header::{AUTHORIZATION, CONTENT_TYPE};
use serde::{Deserialize, Serialize};
use serde_json::Value;
use std::error::Error;
use std::fmt;

#[derive(Debug, Serialize, Deserialize, Clone)]
#[serde(rename_all = "camelCase")]
pub struct MediaItem {
    pub id: String,
    pub description: Option<String>,
    pub product_url: String,
    pub base_url: String,
    pub mime_type: String,
    pub media_metadata: MediaMetadata,
    pub filename: String,
}

#[derive(Debug, Serialize, Deserialize, Clone)]
#[serde(rename_all = "camelCase")]
pub struct MediaMetadata {
    pub creation_time: String,
    pub width: String,
    pub height: String,
    // Other fields like photo, video can be added if needed
}

#[derive(Debug, Serialize, Deserialize, Clone)]
#[serde(rename_all = "camelCase")]
pub struct Album {
    pub id: String,
    pub title: Option<String>,
    pub product_url: Option<String>,
    pub is_writeable: Option<bool>,
    pub media_items_count: Option<String>,
    pub cover_photo_base_url: Option<String>,
    pub cover_photo_media_item_id: Option<String>,
}

#[derive(Debug, Deserialize)]
#[serde(rename_all = "camelCase")]
struct ListMediaItemsResponse {
    media_items: Option<Vec<MediaItem>>,
    next_page_token: Option<String>,
}

#[derive(Debug, Deserialize)]
#[serde(rename_all = "camelCase")]
struct ListAlbumsResponse {
    albums: Option<Vec<Album>>,
    next_page_token: Option<String>,
}

#[derive(Debug, Serialize)]
#[serde(rename_all = "camelCase")]
struct SearchMediaItemsRequest {
    album_id: Option<String>,
    page_size: i32,
    page_token: Option<String>,
    #[serde(skip_serializing_if = "Option::is_none")]
    filters: Option<serde_json::Value>,
}

#[derive(Debug, Serialize)]
#[serde(rename_all = "camelCase")]
struct CreateAlbumRequest {
    album: NewAlbum,
}

#[derive(Debug, Serialize)]
#[serde(rename_all = "camelCase")]
struct NewAlbum {
    title: String,
}

#[derive(Debug)]
pub enum ApiClientError {
    RequestError(String),
    GoogleApiError(String),
    Other(String),
}

impl fmt::Display for ApiClientError {
    fn fmt(&self, f: &mut fmt::Formatter) -> fmt::Result {
        match self {
            ApiClientError::RequestError(msg) => write!(f, "Request Error: {}", msg),
            ApiClientError::GoogleApiError(msg) => write!(f, "Google API Error: {}", msg),
            ApiClientError::Other(msg) => write!(f, "Other Error: {}", msg),
        }
    }
}

impl Error for ApiClientError {}

pub struct ApiClient {
    client: reqwest::Client,
    access_token: String,
}

impl ApiClient {
    fn mock_media_item(id: &str) -> MediaItem {
        MediaItem {
            id: id.to_string(),
            description: None,
            product_url: "http://example.com".into(),
            base_url: "http://example.com/base".into(),
            mime_type: "image/jpeg".into(),
            media_metadata: MediaMetadata {
                creation_time: "2023-01-01T00:00:00Z".into(),
                width: "1".into(),
                height: "1".into(),
            },
            filename: format!("{}.jpg", id),
        }
    }
    pub fn new(access_token: String) -> Self {
        ApiClient {
            client: reqwest::Client::new(),
            access_token,
        }
    }

    pub fn set_access_token(&mut self, token: String) {
        self.access_token = token;
    }

    pub async fn list_media_items(
        &self,
        page_size: i32,
        page_token: Option<String>,
    ) -> Result<(Vec<MediaItem>, Option<String>), ApiClientError> {
        if std::env::var("MOCK_API_CLIENT").is_ok() {
            let items = vec![Self::mock_media_item("1"), Self::mock_media_item("2")];
            return Ok((items, None));
        }
        let mut url = format!(
            "https://photoslibrary.googleapis.com/v1/mediaItems?pageSize={}",
            page_size
        );
        if let Some(token) = page_token {
            url.push_str(&format!("&pageToken={}", token));
        }

        let response = self
            .client
            .get(&url)
            .header(AUTHORIZATION, format!("Bearer {}", self.access_token))
            .send()
            .await
            .map_err(|e| ApiClientError::RequestError(e.to_string()))?;

        if !response.status().is_success() {
            let error_text = response
                .text()
                .await
                .unwrap_or_else(|_| "Unknown error".to_string());
            return Err(ApiClientError::GoogleApiError(error_text));
        }

        let list_response = response
            .json::<ListMediaItemsResponse>()
            .await
            .map_err(|e| ApiClientError::RequestError(e.to_string()))?;

        Ok((
            list_response.media_items.unwrap_or_default(),
            list_response.next_page_token,
        ))
    }

    pub async fn list_albums(
        &self,
        page_size: i32,
        page_token: Option<String>,
    ) -> Result<(Vec<Album>, Option<String>), ApiClientError> {
        if std::env::var("MOCK_API_CLIENT").is_ok() {
            let album = Album {
                id: "1".into(),
                title: Some("Test Album".into()),
                product_url: None,
                is_writeable: None,
                media_items_count: None,
                cover_photo_base_url: None,
                cover_photo_media_item_id: None,
            };
            return Ok((vec![album], None));
        }
        let mut url = format!(
            "https://photoslibrary.googleapis.com/v1/albums?pageSize={}",
            page_size
        );
        if let Some(token) = page_token {
            url.push_str(&format!("&pageToken={}", token));
        }

        let response = self
            .client
            .get(&url)
            .header(AUTHORIZATION, format!("Bearer {}", self.access_token))
            .send()
            .await
            .map_err(|e| ApiClientError::RequestError(e.to_string()))?;

        if !response.status().is_success() {
            let error_text = response
                .text()
                .await
                .unwrap_or_else(|_| "Unknown error".to_string());
            return Err(ApiClientError::GoogleApiError(error_text));
        }

        let list_response = response
            .json::<ListAlbumsResponse>()
            .await
            .map_err(|e| ApiClientError::RequestError(e.to_string()))?;

        Ok((
            list_response.albums.unwrap_or_default(),
            list_response.next_page_token,
        ))
    }

    pub async fn search_media_items(
        &self,
        album_id: Option<String>,
        page_size: i32,
        page_token: Option<String>,
        filters: Option<Value>,
    ) -> Result<(Vec<MediaItem>, Option<String>), ApiClientError> {
        if std::env::var("MOCK_API_CLIENT").is_ok() {
            let items = vec![Self::mock_media_item("3")];
            return Ok((items, None));
        }
        let url = "https://photoslibrary.googleapis.com/v1/mediaItems:search";

        let request_body = SearchMediaItemsRequest {
            album_id,
            page_size,
            page_token,
            filters,
        };

        let response = self
            .client
            .post(url)
            .header(AUTHORIZATION, format!("Bearer {}", self.access_token))
            .header(CONTENT_TYPE, "application/json")
            .json(&request_body)
            .send()
            .await
            .map_err(|e| ApiClientError::RequestError(e.to_string()))?;

        if !response.status().is_success() {
            let error_text = response
                .text()
                .await
                .unwrap_or_else(|_| "Unknown error".to_string());
            return Err(ApiClientError::GoogleApiError(error_text));
        }

        let search_response = response
            .json::<ListMediaItemsResponse>()
            .await
            .map_err(|e| ApiClientError::RequestError(e.to_string()))?;

        Ok((
            search_response.media_items.unwrap_or_default(),
            search_response.next_page_token,
        ))
    }

    /// Create a new album with the given title.
    pub async fn create_album(&self, title: &str) -> Result<Album, ApiClientError> {
        if std::env::var("MOCK_API_CLIENT").is_ok() {
            return Ok(Album {
                id: "1".into(),
                title: Some(title.to_string()),
                product_url: None,
                is_writeable: None,
                media_items_count: None,
                cover_photo_base_url: None,
                cover_photo_media_item_id: None,
            });
        }
        let url = "https://photoslibrary.googleapis.com/v1/albums";
        let body = CreateAlbumRequest {
            album: NewAlbum {
                title: title.to_string(),
            },
        };

        let response = self
            .client
            .post(url)
            .header(AUTHORIZATION, format!("Bearer {}", self.access_token))
            .header(CONTENT_TYPE, "application/json")
            .json(&body)
            .send()
            .await
            .map_err(|e| ApiClientError::RequestError(e.to_string()))?;

        if !response.status().is_success() {
            let error_text = response
                .text()
                .await
                .unwrap_or_else(|_| "Unknown error".to_string());
            return Err(ApiClientError::GoogleApiError(error_text));
        }

        let album = response
            .json::<Album>()
            .await
            .map_err(|e| ApiClientError::RequestError(e.to_string()))?;
        Ok(album)
    }

    /// Delete an album by ID.
    pub async fn delete_album(&self, album_id: &str) -> Result<(), ApiClientError> {
        if std::env::var("MOCK_API_CLIENT").is_ok() {
            return Ok(());
        }

        let url = format!("https://photoslibrary.googleapis.com/v1/albums/{}", album_id);

        let response = self
            .client
            .delete(&url)
            .header(AUTHORIZATION, format!("Bearer {}", self.access_token))
            .send()
            .await
            .map_err(|e| ApiClientError::RequestError(e.to_string()))?;

        if !response.status().is_success() {
            let error_text = response
                .text()
                .await
                .unwrap_or_else(|_| "Unknown error".to_string());
            return Err(ApiClientError::GoogleApiError(error_text));
        }

        Ok(())
    }

    /// Rename an album using its ID.
    pub async fn rename_album(
        &self,
        album_id: &str,
        new_title: &str,
    ) -> Result<(), ApiClientError> {
        if std::env::var("MOCK_API_CLIENT").is_ok() {
            return Ok(());
        }

        let url = format!(
            "https://photoslibrary.googleapis.com/v1/albums/{}?updateMask=title",
            album_id
        );
        let body = serde_json::json!({ "title": new_title });

        let response = self
            .client
            .patch(&url)
            .header(AUTHORIZATION, format!("Bearer {}", self.access_token))
            .header(CONTENT_TYPE, "application/json")
            .json(&body)
            .send()
            .await
            .map_err(|e| ApiClientError::RequestError(e.to_string()))?;

        if !response.status().is_success() {
            let error_text = response
                .text()
                .await
                .unwrap_or_else(|_| "Unknown error".to_string());
            return Err(ApiClientError::GoogleApiError(error_text));
        }

        Ok(())
    }

    /// Retrieve media items for a specific album using its ID.
    pub async fn get_album_media_items(
        &self,
        album_id: &str,
        page_size: i32,
        page_token: Option<String>,
    ) -> Result<(Vec<MediaItem>, Option<String>), ApiClientError> {
        self.search_media_items(Some(album_id.to_string()), page_size, page_token, None)
            .await
    }

    /// Rename an existing album.
    pub async fn rename_album(&self, album_id: &str, title: &str) -> Result<Album, ApiClientError> {
        if std::env::var("MOCK_API_CLIENT").is_ok() {
            return Ok(Album {
                id: album_id.to_string(),
                title: Some(title.to_string()),
                product_url: None,
                is_writeable: None,
                media_items_count: None,
                cover_photo_base_url: None,
                cover_photo_media_item_id: None,
            });
        }

        let url = format!(
            "https://photoslibrary.googleapis.com/v1/albums/{}?updateMask=title",
            album_id
        );
        let body = serde_json::json!({ "title": title });

        let response = self
            .client
            .patch(&url)
            .header(AUTHORIZATION, format!("Bearer {}", self.access_token))
            .header(CONTENT_TYPE, "application/json")
            .json(&body)
            .send()
            .await
            .map_err(|e| ApiClientError::RequestError(e.to_string()))?;

        if !response.status().is_success() {
            let error_text = response
                .text()
                .await
                .unwrap_or_else(|_| "Unknown error".to_string());
            return Err(ApiClientError::GoogleApiError(error_text));
        }

        let album = response
            .json::<Album>()
            .await
            .map_err(|e| ApiClientError::RequestError(e.to_string()))?;
        Ok(album)
    }

    /// Delete an album from Google Photos.
    pub async fn delete_album(&self, album_id: &str) -> Result<(), ApiClientError> {
        if std::env::var("MOCK_API_CLIENT").is_ok() {
            return Ok(());
        }

        let url = format!("https://photoslibrary.googleapis.com/v1/albums/{}", album_id);
        let response = self
            .client
            .delete(&url)
            .header(AUTHORIZATION, format!("Bearer {}", self.access_token))
            .send()
            .await
            .map_err(|e| ApiClientError::RequestError(e.to_string()))?;

        if !response.status().is_success() {
            let error_text = response
                .text()
                .await
                .unwrap_or_else(|_| "Unknown error".to_string());
            return Err(ApiClientError::GoogleApiError(error_text));
        }
        Ok(())
    }
}

#[cfg(test)]
mod tests {
    use super::*;
    use serial_test::serial;

    #[test]
    fn test_parse_list_albums_response() {
        let json = r#"{
            "albums": [
                {
                    "id": "1",
                    "title": "Test Album",
                    "productUrl": "http://example.com/album/1",
                    "isWriteable": true,
                    "mediaItemsCount": "10",
                    "coverPhotoBaseUrl": "http://example.com/base.jpg",
                    "coverPhotoMediaItemId": "cover1"
                }
            ],
            "nextPageToken": "token123"
        }"#;

        let parsed: ListAlbumsResponse = serde_json::from_str(json).unwrap();
        let albums = parsed.albums.unwrap();
        assert_eq!(albums.len(), 1);
        assert_eq!(albums[0].id, "1");
        assert_eq!(albums[0].title.as_deref(), Some("Test Album"));
        assert_eq!(parsed.next_page_token, Some("token123".to_string()));
    }

    use serial_test::serial;

    #[tokio::test]
    #[serial]
    async fn test_create_album_mock() {
        std::env::set_var("MOCK_API_CLIENT", "1");
        let client = ApiClient::new("token".into());
        let album = client.create_album("My Album").await.unwrap();
        assert_eq!(album.title.as_deref(), Some("My Album"));
        std::env::remove_var("MOCK_API_CLIENT");
    }

    #[tokio::test]
    #[serial]
<<<<<<< HEAD
    async fn test_rename_and_delete_album_mock() {
        std::env::set_var("MOCK_API_CLIENT", "1");
        let client = ApiClient::new("token".into());
        let album = client.rename_album("1", "Renamed").await.unwrap();
        assert_eq!(album.title.as_deref(), Some("Renamed"));
        client.delete_album("1").await.unwrap();
=======
    async fn test_delete_album_mock() {
        std::env::set_var("MOCK_API_CLIENT", "1");
        let client = ApiClient::new("token".into());
        client.delete_album("a1").await.unwrap();
        std::env::remove_var("MOCK_API_CLIENT");
    }

    #[tokio::test]
    #[serial]
    async fn test_rename_album_mock() {
        std::env::set_var("MOCK_API_CLIENT", "1");
        let client = ApiClient::new("token".into());
        client.rename_album("a1", "New Title").await.unwrap();
>>>>>>> 70e80d47
        std::env::remove_var("MOCK_API_CLIENT");
    }
}<|MERGE_RESOLUTION|>--- conflicted
+++ resolved
@@ -115,6 +115,7 @@
             filename: format!("{}.jpg", id),
         }
     }
+
     pub fn new(access_token: String) -> Self {
         ApiClient {
             client: reqwest::Client::new(),
@@ -316,82 +317,7 @@
         Ok(album)
     }
 
-    /// Delete an album by ID.
-    pub async fn delete_album(&self, album_id: &str) -> Result<(), ApiClientError> {
-        if std::env::var("MOCK_API_CLIENT").is_ok() {
-            return Ok(());
-        }
-
-        let url = format!("https://photoslibrary.googleapis.com/v1/albums/{}", album_id);
-
-        let response = self
-            .client
-            .delete(&url)
-            .header(AUTHORIZATION, format!("Bearer {}", self.access_token))
-            .send()
-            .await
-            .map_err(|e| ApiClientError::RequestError(e.to_string()))?;
-
-        if !response.status().is_success() {
-            let error_text = response
-                .text()
-                .await
-                .unwrap_or_else(|_| "Unknown error".to_string());
-            return Err(ApiClientError::GoogleApiError(error_text));
-        }
-
-        Ok(())
-    }
-
-    /// Rename an album using its ID.
-    pub async fn rename_album(
-        &self,
-        album_id: &str,
-        new_title: &str,
-    ) -> Result<(), ApiClientError> {
-        if std::env::var("MOCK_API_CLIENT").is_ok() {
-            return Ok(());
-        }
-
-        let url = format!(
-            "https://photoslibrary.googleapis.com/v1/albums/{}?updateMask=title",
-            album_id
-        );
-        let body = serde_json::json!({ "title": new_title });
-
-        let response = self
-            .client
-            .patch(&url)
-            .header(AUTHORIZATION, format!("Bearer {}", self.access_token))
-            .header(CONTENT_TYPE, "application/json")
-            .json(&body)
-            .send()
-            .await
-            .map_err(|e| ApiClientError::RequestError(e.to_string()))?;
-
-        if !response.status().is_success() {
-            let error_text = response
-                .text()
-                .await
-                .unwrap_or_else(|_| "Unknown error".to_string());
-            return Err(ApiClientError::GoogleApiError(error_text));
-        }
-
-        Ok(())
-    }
-
-    /// Retrieve media items for a specific album using its ID.
-    pub async fn get_album_media_items(
-        &self,
-        album_id: &str,
-        page_size: i32,
-        page_token: Option<String>,
-    ) -> Result<(Vec<MediaItem>, Option<String>), ApiClientError> {
-        self.search_media_items(Some(album_id.to_string()), page_size, page_token, None)
-            .await
-    }
-
-    /// Rename an existing album.
+    /// Rename an existing album (returns new Album object).
     pub async fn rename_album(&self, album_id: &str, title: &str) -> Result<Album, ApiClientError> {
         if std::env::var("MOCK_API_CLIENT").is_ok() {
             return Ok(Album {
@@ -459,6 +385,17 @@
             return Err(ApiClientError::GoogleApiError(error_text));
         }
         Ok(())
+    }
+
+    /// Retrieve media items for a specific album using its ID.
+    pub async fn get_album_media_items(
+        &self,
+        album_id: &str,
+        page_size: i32,
+        page_token: Option<String>,
+    ) -> Result<(Vec<MediaItem>, Option<String>), ApiClientError> {
+        self.search_media_items(Some(album_id.to_string()), page_size, page_token, None)
+            .await
     }
 }
 
@@ -492,8 +429,6 @@
         assert_eq!(parsed.next_page_token, Some("token123".to_string()));
     }
 
-    use serial_test::serial;
-
     #[tokio::test]
     #[serial]
     async fn test_create_album_mock() {
@@ -506,28 +441,20 @@
 
     #[tokio::test]
     #[serial]
-<<<<<<< HEAD
-    async fn test_rename_and_delete_album_mock() {
+    async fn test_rename_album_mock() {
         std::env::set_var("MOCK_API_CLIENT", "1");
         let client = ApiClient::new("token".into());
         let album = client.rename_album("1", "Renamed").await.unwrap();
         assert_eq!(album.title.as_deref(), Some("Renamed"));
-        client.delete_album("1").await.unwrap();
-=======
+        std::env::remove_var("MOCK_API_CLIENT");
+    }
+
+    #[tokio::test]
+    #[serial]
     async fn test_delete_album_mock() {
         std::env::set_var("MOCK_API_CLIENT", "1");
         let client = ApiClient::new("token".into());
-        client.delete_album("a1").await.unwrap();
+        client.delete_album("1").await.unwrap();
         std::env::remove_var("MOCK_API_CLIENT");
     }
-
-    #[tokio::test]
-    #[serial]
-    async fn test_rename_album_mock() {
-        std::env::set_var("MOCK_API_CLIENT", "1");
-        let client = ApiClient::new("token".into());
-        client.rename_album("a1", "New Title").await.unwrap();
->>>>>>> 70e80d47
-        std::env::remove_var("MOCK_API_CLIENT");
-    }
 }