--- conflicted
+++ resolved
@@ -17,13 +17,9 @@
 chrono = { version = "0.4", features = ["serde"] }
 thiserror = "1"
 futures = "0.3"
-<<<<<<< HEAD
 gstreamer_iced = { version = "0.1.8", optional = true }
-=======
-gstreamer_iced = { version = "0.1", optional = true }
 serde = { version = "1", features = ["derive"] }
 toml = "0.5"
->>>>>>> 9aecd52b
 
 [dev-dependencies]
 httpmock = "0.6"
