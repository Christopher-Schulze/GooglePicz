--- conflicted
+++ resolved
@@ -12,10 +12,6 @@
 api_client = { path = "../api_client" }
 reqwest = { version = "0.11", features = ["json"] }
 sync = { path = "../sync" }
-<<<<<<< HEAD
 auth = { path = "../auth" }
 tracing = { workspace = true }
-=======
-tracing = { workspace = true }
-chrono = { version = "0.4", features = ["serde"] }
->>>>>>> f5ed0751
+chrono = { version = "0.4", features = ["serde"] }