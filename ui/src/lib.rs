//! User Interface module for GooglePicz.

mod image_loader;

pub use image_loader::{ImageLoader, ImageLoaderError};

use api_client::{Album, ApiClient, MediaItem};
use auth;
use cache::CacheManager;
use chrono::{DateTime, Utc};
use iced::subscription;
use iced::widget::container::Appearance;
use iced::widget::image::Handle;
use iced::widget::{
    button, column, container, image, pick_list, row, scrollable, text, text_input, Column,
};
use iced::Border;
use iced::Color;
use iced::{executor, Application, Command, Element, Length, Settings, Subscription, Theme};
use std::path::PathBuf;
use std::sync::Arc;
use sync::{SyncProgress, SyncTaskError};
use tokio::sync::mpsc;
use tokio::sync::Mutex;
use tokio::time::{sleep, Duration};
use gstreamer_iced::{GstreamerIcedBase, GStreamerMessage, PlayStatus};
use gstreamer_iced::reexport::url;

const ERROR_DISPLAY_DURATION: Duration = Duration::from_secs(5);

fn parse_date_query(query: &str) -> Option<(DateTime<Utc>, DateTime<Utc>)> {
    use chrono::{NaiveDate, TimeZone};
    if let Some(idx) = query.find("..") {
        let start_str = &query[..idx];
        let end_str = &query[idx + 2..];
        if let (Ok(s), Ok(e)) = (
            NaiveDate::parse_from_str(start_str, "%Y-%m-%d"),
            NaiveDate::parse_from_str(end_str, "%Y-%m-%d"),
        ) {
            let start = Utc.from_utc_datetime(&s.and_hms_opt(0, 0, 0)?);
            let end = Utc.from_utc_datetime(&e.and_hms_opt(23, 59, 59)?);
            return Some((start, end));
        }
    } else if let Ok(d) = NaiveDate::parse_from_str(query, "%Y-%m-%d") {
        let start = Utc.from_utc_datetime(&d.and_hms_opt(0, 0, 0)?);
        let end = Utc.from_utc_datetime(&d.and_hms_opt(23, 59, 59)?);
        return Some((start, end));
    }
    None
}

fn error_container_style() -> iced::theme::Container {
    iced::theme::Container::Custom(Box::new(|_theme: &Theme| Appearance {
        text_color: Some(Color::from_rgb(0.5, 0.0, 0.0)),
        background: Some(Color::from_rgb(1.0, 0.9, 0.9).into()),
        border: Border {
            color: Color::from_rgb(0.8, 0.0, 0.0),
            width: 1.0,
            radius: 2.0.into(),
        },
        shadow: Default::default(),
    }))
}

#[cfg_attr(feature = "trace-spans", tracing::instrument(skip(progress, errors)))]
pub fn run(
    progress: Option<mpsc::UnboundedReceiver<SyncProgress>>,
    errors: Option<mpsc::UnboundedReceiver<SyncTaskError>>,
    preload: usize,
    cache_dir: PathBuf,
) -> iced::Result {
    GooglePiczUI::run(Settings::with_flags((progress, errors, preload, cache_dir)))
}

#[derive(Debug, Clone)]
pub enum Message {
    LoadPhotos,
    PhotosLoaded(Result<Vec<MediaItem>, String>),
    LoadAlbums,
    AlbumsLoaded(Result<Vec<Album>, String>),
    RefreshPhotos,
    ThumbnailLoaded(String, Result<Handle, String>),
    LoadThumbnail(String, String), // media_id, base_url
    LoadFullImage(String, String),
    FullImageLoaded(String, Result<Handle, String>),
    SelectPhoto(MediaItem),
    SelectAlbum(Option<String>),
    ClosePhoto,
    SyncProgress(SyncProgress),
    SyncError(SyncTaskError),
    DismissError(usize),
    ShowCreateAlbumDialog,
    AlbumTitleChanged(String),
    CreateAlbum,
    AlbumCreated(Result<Album, String>),
    CancelCreateAlbum,
    AlbumPicked(AlbumOption),
    AlbumAssigned(Result<(), String>),
    RenameAlbum(String, String),
    DeleteAlbum(String),
    ShowRenameAlbumDialog(String, String),
    RenameAlbumTitleChanged(String),
    ConfirmRenameAlbum,
    CancelRenameAlbum,
    ShowDeleteAlbumDialog(String),
    ConfirmDeleteAlbum,
    CancelDeleteAlbum,
    SearchInputChanged(String),
    SearchModeChanged(SearchMode),
    PerformSearch,
    PlayVideo(MediaItem),
    VideoEvent(GStreamerMessage),
    CloseVideo,
    ClearErrors,
}

#[derive(Debug, Clone, PartialEq)]
pub struct AlbumOption {
    id: String,
    title: String,
}

impl std::fmt::Display for AlbumOption {
    fn fmt(&self, f: &mut std::fmt::Formatter<'_>) -> std::fmt::Result {
        write!(f, "{}", self.title)
    }
}

<<<<<<< HEAD
#[derive(Debug)]
=======
#[derive(Debug, Clone, Copy, PartialEq, Eq)]
pub enum SearchMode {
    Filename,
    Favoriten,
    DateRange,
}

impl SearchMode {
    const ALL: [SearchMode; 3] = [SearchMode::Filename, SearchMode::Favoriten, SearchMode::DateRange];
}

impl std::fmt::Display for SearchMode {
    fn fmt(&self, f: &mut std::fmt::Formatter<'_>) -> std::fmt::Result {
        let s = match self {
            SearchMode::Filename => "Filename",
            SearchMode::Favoriten => "Favoriten",
            SearchMode::DateRange => "Datum von/bis",
        };
        write!(f, "{}", s)
    }
}

#[derive(Debug, Clone)]
>>>>>>> 734d4eaa
enum ViewState {
    Grid,
    SelectedPhoto(MediaItem),
    PlayingVideo(GstreamerIcedBase),
}

pub struct GooglePiczUI {
    photos: Vec<MediaItem>,
    albums: Vec<Album>,
    loading: bool,
    cache_manager: Option<Arc<Mutex<CacheManager>>>,
    image_loader: Arc<Mutex<ImageLoader>>,
    thumbnails: std::collections::HashMap<String, Handle>,
    full_images: std::collections::HashMap<String, Handle>,
    progress_receiver: Option<Arc<Mutex<mpsc::UnboundedReceiver<SyncProgress>>>>,
    error_receiver: Option<Arc<Mutex<mpsc::UnboundedReceiver<SyncTaskError>>>>,
    synced: u64,
    syncing: bool,
    last_synced: Option<DateTime<Utc>>,
    sync_status: String,
    state: ViewState,
    selected_album: Option<String>,
    errors: Vec<String>,
    preload_count: usize,
    creating_album: bool,
    new_album_title: String,
    assign_selection: Option<AlbumOption>,
    renaming_album: Option<String>,
    rename_album_title: String,
    deleting_album: Option<String>,
    search_mode: SearchMode,
    search_query: String,
}

impl GooglePiczUI {
    /// Expose current state for testing purposes
    pub fn state_debug(&self) -> String {
        format!("{:?}", self.state)
    }

    /// Return number of stored errors
    pub fn error_count(&self) -> usize {
        self.errors.len()
    }

    pub fn photo_count(&self) -> usize {
        self.photos.len()
    }

    pub fn album_count(&self) -> usize {
        self.albums.len()
    }

    pub fn renaming_album(&self) -> Option<String> {
        self.renaming_album.clone()
    }

    pub fn deleting_album(&self) -> Option<String> {
        self.deleting_album.clone()
    }

    pub fn search_query(&self) -> String {
        self.search_query.clone()
    }

    pub fn search_mode(&self) -> SearchMode {
        self.search_mode
    }

    pub fn rename_album_title(&self) -> String {
        self.rename_album_title.clone()
    }
    fn error_timeout() -> Command<Message> {
        Command::perform(
            async {
                sleep(ERROR_DISPLAY_DURATION).await;
            },
            |_| Message::ClearErrors,
        )
    }
}

impl Application for GooglePiczUI {
    type Executor = executor::Default;
    type Message = Message;
    type Theme = Theme;
    type Flags = (
        Option<mpsc::UnboundedReceiver<SyncProgress>>,
        Option<mpsc::UnboundedReceiver<SyncTaskError>>,
        usize,
        PathBuf,
    );

    #[cfg_attr(feature = "trace-spans", tracing::instrument(skip(flags)))]
    fn new(flags: Self::Flags) -> (Self, Command<Message>) {
        let (progress_flag, error_flag, preload_count, cache_dir) = flags;
        let mut init_errors = Vec::new();
        let cache_path = cache_dir.join("cache.sqlite");

        let cache_manager = match CacheManager::new(&cache_path) {
            Ok(cm) => Some(Arc::new(Mutex::new(cm))),
            Err(e) => {
                init_errors.push(format!("Failed to initialize cache: {}", e));
                None
            }
        };

        let last_synced = if let Some(cm) = &cache_manager {
            let cache = cm.blocking_lock();
            cache.get_last_sync().ok()
        } else {
            None
        };

        let image_loader = Arc::new(Mutex::new(ImageLoader::new(cache_dir.clone())));

        let progress_receiver = progress_flag.map(|rx| Arc::new(Mutex::new(rx)));
        let error_receiver = error_flag.map(|rx| Arc::new(Mutex::new(rx)));

        let status = match last_synced {
            Some(ts) => format!("Last synced {}", ts.to_rfc3339()),
            None => "Never synced".to_string(),
        };

        let app = Self {
            photos: Vec::new(),
            albums: Vec::new(),
            loading: false,
            cache_manager,
            image_loader,
            thumbnails: std::collections::HashMap::new(),
            full_images: std::collections::HashMap::new(),
            progress_receiver,
            error_receiver,
            synced: 0,
            syncing: false,
            last_synced,
            sync_status: status,
            state: ViewState::Grid,
            selected_album: None,
            errors: init_errors,
            preload_count,
            creating_album: false,
            new_album_title: String::new(),
            assign_selection: None,
            renaming_album: None,
            rename_album_title: String::new(),
            deleting_album: None,
            search_mode: SearchMode::Filename,
            search_query: String::new(),
        };

        (
            app,
            Command::batch(vec![
                Command::perform(async {}, |_| Message::LoadPhotos),
                Command::perform(async {}, |_| Message::LoadAlbums),
            ]),
        )
    }

    fn title(&self) -> String {
        String::from("GooglePicz - Google Photos Manager")
    }

    #[cfg_attr(feature = "trace-spans", tracing::instrument(skip(self)))]
    fn update(&mut self, message: Message) -> Command<Message> {
        match message {
            Message::LoadPhotos => {
                self.loading = true;
                if let Some(album_id) = &self.selected_album {
                    let album_id = album_id.clone();
                    return Command::perform(
                        async move {
                            let token = auth::ensure_access_token_valid()
                                .await
                                .map_err(|e| e.to_string())?;
                            let client = ApiClient::new(token);
                            client
                                .get_album_media_items(&album_id, 100, None)
                                .await
                                .map(|r| r.0)
                                .map_err(|e| e.to_string())
                        },
                        Message::PhotosLoaded,
                    );
                } else if let Some(cache_manager) = &self.cache_manager {
                    let cache_manager = cache_manager.clone();
                    return Command::perform(
                        async move {
                            let cache = {
                                let guard = cache_manager.lock().await;
                                guard.clone()
                            };
                            cache
                                .get_all_media_items_async()
                                .await
                                .map_err(|e| e.to_string())
                        },
                        Message::PhotosLoaded,
                    );
                }
            }
            Message::PhotosLoaded(result) => {
                self.loading = false;
                match result {
                    Ok(photos) => {
                        self.photos = photos;
                        // Start loading thumbnails for configured number of photos
                        let mut commands = Vec::new();
                        for photo in self.photos.iter().take(self.preload_count) {
                            let media_id = photo.id.clone();
                            let base_url = photo.base_url.clone();
                            commands.push(Command::perform(async {}, move |_| {
                                Message::LoadThumbnail(media_id.clone(), base_url.clone())
                            }));
                        }
                        return Command::batch(commands);
                    }
                    Err(error) => {
                        self.errors
                            .push(format!("Failed to load photos: {}", error));
                        return GooglePiczUI::error_timeout();
                    }
                }
            }
            Message::LoadAlbums => {
                return Command::perform(
                    async {
                        let token = auth::ensure_access_token_valid()
                            .await
                            .map_err(|e| e.to_string())?;
                        let client = ApiClient::new(token);
                        client
                            .list_albums(50, None)
                            .await
                            .map(|r| r.0)
                            .map_err(|e| e.to_string())
                    },
                    Message::AlbumsLoaded,
                );
            }
            Message::AlbumsLoaded(result) => match result {
                Ok(albums) => {
                    self.albums = albums;
                }
                Err(err) => {
                    self.errors.push(format!("Failed to load albums: {}", err));
                    return GooglePiczUI::error_timeout();
                }
            },
            Message::RefreshPhotos => {
                return Command::batch(vec![
                    Command::perform(async {}, |_| Message::LoadPhotos),
                    Command::perform(async {}, |_| Message::LoadAlbums),
                ]);
            }
            Message::LoadThumbnail(media_id, base_url) => {
                let image_loader = self.image_loader.clone();
                let id_clone = media_id.clone();
                let base_clone = base_url.clone();
                return Command::perform(
                    async move {
                        let loader = image_loader.lock().await;
                        loader.load_thumbnail(&id_clone, &base_clone).await
                    },
                    move |result| {
                        Message::ThumbnailLoaded(media_id, result.map_err(|e| e.to_string()))
                    },
                );
            }
            Message::ThumbnailLoaded(media_id, result) => match result {
                Ok(handle) => {
                    self.thumbnails.insert(media_id, handle);
                }
                Err(error) => {
                    self.errors.push(format!(
                        "Failed to load thumbnail for {}: {}",
                        media_id, error
                    ));
                    return GooglePiczUI::error_timeout();
                }
            },
            Message::SelectPhoto(photo) => {
                let id = photo.id.clone();
                let url = photo.base_url.clone();
                self.state = ViewState::SelectedPhoto(photo);
                return Command::perform(async {}, move |_| {
                    Message::LoadFullImage(id.clone(), url.clone())
                });
            }
            Message::SelectAlbum(album_id) => {
                self.selected_album = album_id;
                return Command::perform(async {}, |_| Message::LoadPhotos);
            }
            Message::LoadFullImage(media_id, base_url) => {
                let loader = self.image_loader.clone();
                let id_clone = media_id.clone();
                let base_clone = base_url.clone();
                return Command::perform(
                    async move {
                        let loader = loader.lock().await;
                        loader.load_full_image(&id_clone, &base_clone).await
                    },
                    move |res| Message::FullImageLoaded(media_id, res.map_err(|e| e.to_string())),
                );
            }
            Message::FullImageLoaded(media_id, result) => match result {
                Ok(handle) => {
                    self.full_images.insert(media_id, handle);
                }
                Err(error) => {
                    self.errors.push(format!("Failed to load image: {}", error));
                    return GooglePiczUI::error_timeout();
                }
            },
            Message::ClosePhoto => {
                self.state = ViewState::Grid;
            }
            Message::PlayVideo(item) => {
                let url = format!("{}=dv", item.base_url);
                if let Ok(mut player) = GstreamerIcedBase::new_url(&url::Url::parse(&url).unwrap(), false) {
                    player.update(GStreamerMessage::PlayStatusChanged(PlayStatus::Playing));
                    self.state = ViewState::PlayingVideo(player);
                } else {
                    self.errors.push("Failed to start video".into());
                    return GooglePiczUI::error_timeout();
                }
            }
            Message::VideoEvent(msg) => {
                if let ViewState::PlayingVideo(player) = &mut self.state {
                    return player.update(msg).map(Message::VideoEvent);
                }
            }
            Message::CloseVideo => {
                self.state = ViewState::Grid;
            }
            Message::SyncProgress(progress) => match progress {
                SyncProgress::Started => {
                    self.synced = 0;
                    self.syncing = true;
                    self.sync_status = "Sync started".into();
                }
                SyncProgress::Retrying(wait) => {
                    self.syncing = false;
                    self.sync_status = format!("Retrying in {}s", wait);
                }
                SyncProgress::ItemSynced(count) => {
                    self.synced = count;
                    self.syncing = true;
                    self.sync_status = format!("Syncing {} items", count);
                }
                SyncProgress::Finished(total) => {
                    self.synced = total;
                    self.syncing = false;
                    self.last_synced = Some(Utc::now());
                    self.sync_status = format!("Sync completed: {} items", total);
                }
            },
            Message::SyncError(err_msg) => {
                tracing::error!("Sync error: {}", err_msg);
                let detail = match &err_msg {
                    SyncTaskError::TokenRefreshFailed(msg)
                    | SyncTaskError::PeriodicSyncFailed(msg)
                    | SyncTaskError::Other(msg) => msg.clone(),
                };
                if let Some(idx) = detail.find("last_success:") {
                    let ts_str = detail[idx + "last_success:".len()..].trim();
                    if let Some(end) = ts_str.split_whitespace().next() {
                        if let Ok(dt) = DateTime::parse_from_rfc3339(end) {
                            self.last_synced = Some(dt.with_timezone(&Utc));
                        }
                    }
                }
                self.errors.push(err_msg.to_string());
                self.sync_status = "Sync error".into();
                self.syncing = false;
                return GooglePiczUI::error_timeout();
            }
            Message::DismissError(index) => {
                if index < self.errors.len() {
                    self.errors.remove(index);
                }
            }
            Message::ClearErrors => {
                self.errors.clear();
            }
            Message::ShowCreateAlbumDialog => {
                self.creating_album = true;
            }
            Message::AlbumTitleChanged(title) => {
                self.new_album_title = title;
            }
            Message::CreateAlbum => {
                let title = self.new_album_title.clone();
                self.new_album_title.clear();
                self.creating_album = false;
                let cache_manager = self.cache_manager.clone();
                return Command::perform(
                    async move {
                        let token = auth::ensure_access_token_valid()
                            .await
                            .map_err(|e| e.to_string())?;
                        let client = ApiClient::new(token);
                        let album = client
                            .create_album(&title)
                            .await
                            .map_err(|e| e.to_string())?;
                        if let Some(cm) = cache_manager {
                            let cache = {
                                let guard = cm.lock().await;
                                guard.clone()
                            };
                            if let Err(e) = cache.insert_album_async(album.clone()).await {
                                return Err(e.to_string());
                            }
                        }
                        Ok(album)
                    },
                    Message::AlbumCreated,
                );
            }
            Message::AlbumCreated(result) => match result {
                Ok(album) => {
                    self.albums.push(album);
                }
                Err(err) => {
                    self.errors.push(format!("Failed to create album: {}", err));
                    return GooglePiczUI::error_timeout();
                }
            },
            Message::CancelCreateAlbum => {
                self.creating_album = false;
                self.new_album_title.clear();
            }
            Message::AlbumPicked(album) => {
                self.assign_selection = Some(album.clone());
                if let ViewState::SelectedPhoto(photo) = &self.state {
                    if let Some(cm) = &self.cache_manager {
                        let cm = cm.clone();
                        let media_id = photo.id.clone();
                        let album_id = album.id.clone();
                        return Command::perform(
                            async move {
                                let cache = {
                                    let guard = cm.lock().await;
                                    guard.clone()
                                };
                                cache
                                    .associate_media_item_with_album_async(media_id.clone(), album_id.clone())
                                    .await
                                    .map_err(|e| e.to_string())
                            },
                            Message::AlbumAssigned,
                        );
                    }
                }
            }
            Message::AlbumAssigned(res) => {
                self.assign_selection = None;
                if let Err(e) = res {
                    self.errors.push(format!("Failed to assign photo: {}", e));
                    return GooglePiczUI::error_timeout();
                }
            }
            Message::ShowRenameAlbumDialog(id, title) => {
                self.renaming_album = Some(id);
                self.rename_album_title = title;
            }
            Message::RenameAlbumTitleChanged(t) => {
                self.rename_album_title = t;
            }
            Message::ConfirmRenameAlbum => {
                if let Some(id) = self.renaming_album.take() {
                    let title = self.rename_album_title.clone();
                    self.rename_album_title.clear();
                    return self.update(Message::RenameAlbum(id, title));
                }
            }
            Message::CancelRenameAlbum => {
                self.renaming_album = None;
                self.rename_album_title.clear();
            }
            Message::ShowDeleteAlbumDialog(id) => {
                self.deleting_album = Some(id);
            }
            Message::ConfirmDeleteAlbum => {
                if let Some(id) = self.deleting_album.take() {
                    return self.update(Message::DeleteAlbum(id));
                }
            }
            Message::CancelDeleteAlbum => {
                self.deleting_album = None;
            }
            Message::SearchInputChanged(q) => {
                self.search_query = q;
            }
            Message::SearchModeChanged(mode) => {
                self.search_mode = mode;
            }
            Message::PerformSearch => {
                if let Some(cm) = &self.cache_manager {
                    let cm = cm.clone();
                    let query = self.search_query.clone();
                    let mode = self.search_mode;
                    return Command::perform(
                        async move {
                            let cache = {
                                let guard = cm.lock().await;
                                guard.clone()
                            };
                            match mode {
                                SearchMode::DateRange => {
                                    if let Some((s, e)) = parse_date_query(&query) {
                                        cache
                                            .get_media_items_by_date_range(s, e)
                                            .map_err(|e| e.to_string())
                                    } else {
                                        Ok(Vec::new())
                                    }
                                }
                                SearchMode::Favoriten => cache
                                    .get_media_items_by_favorite(true)
                                    .map_err(|e| e.to_string()),
                                SearchMode::Filename => cache
                                    .get_media_items_by_filename(&query)
                                    .map_err(|e| e.to_string()),
                            }
                        },
                        Message::PhotosLoaded,
                    );
                }
            }
            Message::RenameAlbum(id, title) => {
                let cache_manager = self.cache_manager.clone();
                return Command::perform(
                    async move {
                        let token = auth::ensure_access_token_valid()
                            .await
                            .map_err(|e| e.to_string())?;
                        let client = ApiClient::new(token);
                        client.rename_album(&id, &title).await.map_err(|e| e.to_string())?;
                        if let Some(cm) = cache_manager {
                            let cache = {
                                let guard = cm.lock().await;
                                guard.clone()
                            };
                            cache
                                .rename_album_async(id.clone(), title.clone())
                                .await
                                .map_err(|e| e.to_string())?;
                        }
                        Ok::<(), String>(())
                    },
                    |_: Result<_, _>| Message::LoadAlbums,
                );
            }
            Message::DeleteAlbum(id) => {
                let cache_manager = self.cache_manager.clone();
                return Command::perform(
                    async move {
                        let token = auth::ensure_access_token_valid()
                            .await
                            .map_err(|e| e.to_string())?;
                        let client = ApiClient::new(token);
                        client.delete_album(&id).await.map_err(|e| e.to_string())?;
                        if let Some(cm) = cache_manager {
                            let cache = {
                                let guard = cm.lock().await;
                                guard.clone()
                            };
                            cache
                                .delete_album_async(id.clone())
                                .await
                                .map_err(|e| e.to_string())?;
                        }
                        Ok::<(), String>(())
                    },
                    |_: Result<_, _>| Message::LoadAlbums,
                );
            }
        }
        Command::none()
    }

    #[cfg_attr(feature = "trace-spans", tracing::instrument(skip(self)))]
    fn subscription(&self) -> Subscription<Message> {
        let mut subs: Vec<Subscription<Message>> = Vec::new();

        if let Some(progress_rx) = &self.progress_receiver {
            let progress_rx = progress_rx.clone();
            subs.push(subscription::unfold("progress", progress_rx, |rx| async move {
                let mut lock = rx.lock().await;
                let msg = match lock.recv().await {
                    Some(p) => Message::SyncProgress(p),
                    None => Message::SyncProgress(SyncProgress::Finished(0)),
                };
                drop(lock);
                (msg, rx)
            }));
        }

        if let Some(error_rx) = &self.error_receiver {
            let error_rx = error_rx.clone();
            subs.push(subscription::unfold("errors", error_rx, |rx| async move {
                let mut lock = rx.lock().await;
                let msg = match lock.recv().await {
                    Some(e) => Message::SyncError(e),
                    None => Message::SyncProgress(SyncProgress::Finished(0)),
                };
                drop(lock);
                (msg, rx)
            }));
        }

        if let ViewState::PlayingVideo(player) = &self.state {
            subs.push(player.subscription().map(Message::VideoEvent));
        }

        Subscription::batch(subs)
    }

    #[cfg_attr(feature = "trace-spans", tracing::instrument(skip(self)))]
    fn view(&self) -> Element<Message> {
        let mut header = row![
            text("GooglePicz").size(24),
            button("Refresh").on_press(Message::RefreshPhotos),
            button("New Album…").on_press(Message::ShowCreateAlbumDialog),
            text_input("Search", &self.search_query)
                .on_input(Message::SearchInputChanged),
            pick_list(
                &SearchMode::ALL[..],
                Some(self.search_mode),
                Message::SearchModeChanged,
            ),
            button("Search").on_press(Message::PerformSearch)
        ];

        if let Some(album_id) = &self.selected_album {
            header = header
                .push(
                    button("Rename").on_press(Message::ShowRenameAlbumDialog(
                        album_id.clone(),
                        self.albums
                            .iter()
                            .find(|a| a.id == *album_id)
                            .and_then(|a| a.title.clone())
                            .unwrap_or_default(),
                    )),
                )
                .push(button("Delete").on_press(Message::ShowDeleteAlbumDialog(album_id.clone())));
        }

        header = header
            .push(text(self.sync_status.clone()))
            .push(text(match self.last_synced {
                Some(ts) => format!("Last synced {}", ts.to_rfc3339()),
                None => "Never synced".to_string(),
            }))
            .push(text(format!("Errors: {}", self.errors.len())))
            .spacing(20)
            .align_items(iced::Alignment::Center);

        let error_banner = if self.errors.is_empty() {
            None
        } else {
            let mut banner = Column::new().spacing(5);
            banner = banner.push(
                row![
                    text("Operation failed").size(16),
                    button("Dismiss All").on_press(Message::ClearErrors)
                ]
                .spacing(10)
                .align_items(iced::Alignment::Center),
            );
            for (i, msg) in self.errors.iter().enumerate() {
                let row = row![
                    text(msg.clone()).size(16),
                    button("Dismiss").on_press(Message::DismissError(i))
                ]
                .spacing(10)
                .align_items(iced::Alignment::Center);
                banner = banner.push(row);
            }
            Some(container(banner).style(error_container_style()).padding(10).width(Length::Fill))
        };

        let album_dialog = if self.creating_album {
            Some(
                column![
                    text_input("Album title", &self.new_album_title)
                        .on_input(Message::AlbumTitleChanged),
                    row![
                        button("Create").on_press(Message::CreateAlbum),
                        button("Cancel").on_press(Message::CancelCreateAlbum)
                    ]
                    .spacing(10)
                ]
                .spacing(10),
            )
        } else {
            None
        };

        let rename_dialog = if let Some(_) = &self.renaming_album {
            Some(
                column![
                    text_input("New title", &self.rename_album_title)
                        .on_input(Message::RenameAlbumTitleChanged),
                    row![
                        button("Rename").on_press(Message::ConfirmRenameAlbum),
                        button("Cancel").on_press(Message::CancelRenameAlbum)
                    ]
                    .spacing(10)
                ]
                .spacing(10),
            )
        } else {
            None
        };

        let delete_dialog = if self.deleting_album.is_some() {
            Some(
                column![
                    text("Delete album?").size(16),
                    row![
                        button("Delete").on_press(Message::ConfirmDeleteAlbum),
                        button("Cancel").on_press(Message::CancelDeleteAlbum)
                    ]
                    .spacing(10)
                ]
                .spacing(10),
            )
        } else {
            None
        };

        let content = match &self.state {
            ViewState::Grid => {
                if self.loading {
                    column![header, text("Loading photos...").size(16),]
                } else if self.photos.is_empty() {
                    column![
                        header,
                        text("No photos found. Make sure you have authenticated and synced your photos.").size(16),
                    ]
                } else {
                    let mut album_row =
                        row![button(text("All")).on_press(Message::SelectAlbum(None))].spacing(10);
                    for album in &self.albums {
                        let title = album.title.clone().unwrap_or_else(|| "Untitled".to_string());
                        let controls = row![
                            button(text(title.clone())).on_press(Message::SelectAlbum(Some(album.id.clone()))),
                            button("Rename").on_press(Message::ShowRenameAlbumDialog(album.id.clone(), title.clone())),
                            button("Delete").on_press(Message::ShowDeleteAlbumDialog(album.id.clone()))
                        ]
                        .spacing(5);
                        album_row = album_row.push(controls);
                    }

                    let mut rows = column![].spacing(10);
                    let mut current = row![].spacing(10);
                    let mut count = 0;
                    for photo in &self.photos {
                        let thumb: Element<Message> =
                            if let Some(handle) = self.thumbnails.get(&photo.id) {
                                image(handle.clone())
                                    .width(Length::Fixed(150.0))
                                    .height(Length::Fixed(150.0))
                                    .into()
                            } else {
                                container(text("Loading..."))
                                    .width(Length::Fixed(150.0))
                                    .height(Length::Fixed(150.0))
                                    .into()
                            };
                        let btn = button(thumb).on_press(Message::SelectPhoto(photo.clone()));
                        current = current.push(btn);
                        count += 1;
                        if count == 4 {
                            rows = rows.push(current);
                            current = row![].spacing(10);
                            count = 0;
                        }
                    }
                    if count > 0 {
                        rows = rows.push(current);
                    }
                    column![
                        header,
                        scrollable(album_row).height(Length::Shrink),
                        text(format!("Found {} photos", self.photos.len())).size(16),
                        scrollable(rows).height(Length::Fill),
                    ]
                }
            }
            ViewState::SelectedPhoto(photo) => {
                let img: Element<Message> = if let Some(handle) = self.full_images.get(&photo.id) {
                    image(handle.clone())
                        .width(Length::Fill)
                        .height(Length::Fill)
                        .into()
                } else {
                    container(text("Loading..."))
                        .width(Length::Fill)
                        .height(Length::Fill)
                        .into()
                };
                let album_opts: Vec<AlbumOption> = self
                    .albums
                    .iter()
                    .map(|a| AlbumOption {
                        id: a.id.clone(),
                        title: a.title.clone().unwrap_or_else(|| "Untitled".into()),
                    })
                    .collect();
                let mut col = column![
                    header,
                    button("Close").on_press(Message::ClosePhoto),
                    img,
                    pick_list(
                        album_opts,
                        self.assign_selection.clone(),
                        Message::AlbumPicked
                    )
                ];
                if photo.mime_type.starts_with("video/") {
                    col = col.push(button("Play Video").on_press(Message::PlayVideo(photo.clone())));
                }
                col
            }
            ViewState::PlayingVideo(player) => {
                let frame = player
                    .frame_handle()
                    .unwrap_or_else(|| image::Handle::from_pixels(1, 1, vec![0, 0, 0, 0]));
                column![
                    header,
                    button("Close").on_press(Message::CloseVideo),
                    image(frame).width(Length::Fill).height(Length::Fill)
                ]
            }
        };

        let mut base = column![].spacing(20);
        if let Some(b) = error_banner {
            base = base.push(b);
        }
        base = base.push(content);
        if let Some(d) = album_dialog {
            base = base.push(d);
        }
        if let Some(d) = rename_dialog {
            base = base.push(d);
        }
        if let Some(d) = delete_dialog {
            base = base.push(d);
        }

        container(base)
            .width(Length::Fill)
            .height(Length::Fill)
            .padding(20)
            .into()
    }
}<|MERGE_RESOLUTION|>--- conflicted
+++ resolved
@@ -126,9 +126,8 @@
     }
 }
 
-<<<<<<< HEAD
-#[derive(Debug)]
-=======
+
+
 #[derive(Debug, Clone, Copy, PartialEq, Eq)]
 pub enum SearchMode {
     Filename,
@@ -152,7 +151,8 @@
 }
 
 #[derive(Debug, Clone)]
->>>>>>> 734d4eaa
+
+
 enum ViewState {
     Grid,
     SelectedPhoto(MediaItem),
