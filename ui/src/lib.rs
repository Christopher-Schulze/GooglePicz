#![warn(clippy::all)]
#![warn(rust_2018_idioms)]
//! User Interface module for GooglePicz.

mod image_loader;
mod video_downloader;
#[path = "../../app/src/config.rs"]
mod app_config;
mod style;
mod icon;
mod search;
mod album_dialogs;
mod settings;
mod face_recognizer;

pub use icon::{Icon, MaterialSymbol};
pub use search::SearchMode;
pub use album_dialogs::AlbumOption;
pub use face_recognizer::FaceRecognizer;

pub use image_loader::{ImageLoader, ImageLoaderError};
pub use video_downloader::{VideoDownloader, VideoDownloadError};

use api_client::{Album, ApiClient, MediaItem};
use app_config::AppConfig;
use auth;
use cache::CacheManager;
use google_material_symbols;
use crate::style::{self, Palette};
use face_recognition;
use chrono::{DateTime, Utc};
use iced::subscription;
use iced::widget::container::Appearance;
use iced::widget::image::Handle;
use iced::widget::{
    button, checkbox, column, container, image, pick_list, progress_bar, row,
    scrollable, slider, text, text_input, Column,
};
use iced::Border;
use iced::Color;
use iced::{event, keyboard, executor, Application, Command, Element, Length, Settings, Subscription, Theme};
use std::path::{Path, PathBuf};
use std::io::Write;
use std::sync::Arc;
use sync::{SyncProgress, SyncTaskError};
use tokio::sync::mpsc;
use tokio::sync::Mutex;
use tokio::time::{sleep, Duration};
use rfd::AsyncFileDialog;
use sysinfo::{SystemExt, System};
#[cfg(feature = "gstreamer")]
use gstreamer_iced::{GstreamerIcedBase, GStreamerMessage, PlayStatus};
#[cfg(feature = "gstreamer")]
use gstreamer_iced::reexport::url;
#[cfg(feature = "gstreamer")]
use gstreamer as gst;
#[cfg(feature = "gstreamer")]
use tempfile::TempPath;

const ERROR_DISPLAY_DURATION: Duration = Duration::from_secs(5);
const PAGE_SIZE: usize = 40;

fn error_container_style() -> iced::theme::Container {
    iced::theme::Container::Custom(Box::new(|_theme: &Theme| Appearance {
        text_color: Some(Palette::ERROR),
        background: Some(Color { a: 1.0, ..Palette::ERROR }.into()),
        border: Border {
            color: Palette::ERROR,
            width: 1.0,
            radius: 2.0.into(),
        },
        shadow: Default::default(),
    }))
}

#[cfg_attr(feature = "trace-spans", tracing::instrument(skip(progress, errors)))]
pub fn run(
    progress: Option<mpsc::UnboundedReceiver<SyncProgress>>,
    errors: Option<mpsc::UnboundedReceiver<SyncTaskError>>,
    status: Option<mpsc::UnboundedReceiver<SyncTaskError>>,
    preload: usize,
    preload_threads: usize,
    cache_dir: PathBuf,
) -> iced::Result {
    use std::borrow::Cow;
    #[cfg(feature = "trace-spans")]
    let start = std::time::Instant::now();
    #[cfg(feature = "trace-spans")]
    let mut sys = System::new();
    #[cfg(feature = "trace-spans")]
    sys.refresh_memory();
    #[cfg(feature = "trace-spans")]
    let mem_before = sys.used_memory();
    let mut settings = Settings::with_flags((progress, errors, status, preload, preload_threads, cache_dir));
    settings.fonts.push(Cow::Borrowed(google_material_symbols::FONT_BYTES));
    let res = GooglePiczUI::run(settings);
    #[cfg(feature = "trace-spans")]
    {
        sys.refresh_memory();
        let mem_after = sys.used_memory();
        tracing::info!(target = "ui", "startup_time_ms" = start.elapsed().as_millis(), "mem_before_kb" = mem_before, "mem_after_kb" = mem_after);
    }
    res
}

#[derive(Debug, Clone)]
pub enum Message {
    LoadPhotos,
    PhotosLoaded(Result<Vec<MediaItem>, String>),
    LoadAlbums,
    AlbumsLoaded(Result<Vec<Album>, String>),
    RefreshPhotos,
    ThumbnailLoaded(String, Result<Handle, String>),
    LoadThumbnail(String, String), // media_id, base_url
    LoadFullImage(String, String),
    FullImageLoaded(String, Result<Handle, String>),
    LoadFaces(String),
    FacesLoaded(String, Result<Vec<face_recognition::Face>, String>),
    StartRenameFace(usize),
    FaceNameChanged(String),
    SaveFaceName,
    CancelFaceName,
    SelectPhoto(MediaItem),
    SelectAlbum(Option<String>),
    ClosePhoto,
    SyncProgress(SyncProgress),
    SyncError(SyncTaskError),
    SyncStatusUpdated(DateTime<Utc>, String),
    DismissError(usize),
    ShowCreateAlbumDialog,
    AlbumTitleChanged(String),
    CreateAlbum,
    AlbumCreated(Result<Album, String>),
    CancelCreateAlbum,
    AlbumPicked(AlbumOption),
    AlbumAssigned(Result<(), String>),
    RenameAlbum(String, String),
    DeleteAlbum(String),
    ShowRenameAlbumDialog(String, String),
    RenameAlbumTitleChanged(String),
    ConfirmRenameAlbum,
    CancelRenameAlbum,
    ShowDeleteAlbumDialog(String),
    ConfirmDeleteAlbum,
    CancelDeleteAlbum,
    SearchInputChanged(String),
    SearchModeChanged(SearchMode),
    SearchCameraChanged(String),
    SearchCameraMakeChanged(Option<String>),
    SearchMimeChanged(Option<String>),
    SearchStartChanged(String),
    SearchEndChanged(String),
    SearchFavoriteToggled(bool),
    SearchFacesToggled(bool),
    PerformSearch,
    #[cfg(feature = "gstreamer")]
    PlayVideo(MediaItem),
    #[cfg(feature = "gstreamer")]
    VideoEvent(GStreamerMessage),
    #[cfg(feature = "gstreamer")]
    CloseVideo,
    #[cfg(feature = "gstreamer")]
    ToggleVideoPlay,
    #[cfg(feature = "gstreamer")]
    SeekVideo(f64),
    #[cfg(feature = "gstreamer")]
    VideoDownloaded(tempfile::TempPath),
    #[cfg(feature = "gstreamer")]
    VideoDownloadFailed(String),
    ClearErrors,
    ShowSettings,
    CloseSettings,
    SettingsLogLevelChanged(String),
    SettingsCachePathChanged(String),
    SettingsOauthPortChanged(String),
    SettingsThumbsPreloadChanged(String),
    SettingsPreloadThreadsChanged(String),
    SettingsSyncIntervalChanged(String),
    SettingsDebugConsoleToggled(bool),
    SettingsTraceSpansToggled(bool),
    SaveSettings,
    ChooseCachePath,
    CachePathChosen(Option<String>),
    LoadMorePhotos,
    EscapePressed,
}

#[derive(Debug, Clone, PartialEq)]
pub struct AlbumOption {
    id: String,
    title: String,
}

impl std::fmt::Display for AlbumOption {
    fn fmt(&self, f: &mut std::fmt::Formatter<'_>) -> std::fmt::Result {
        write!(f, "{}", self.title)
    }
}



#[derive(Debug, Clone, Copy, PartialEq, Eq)]
pub enum SearchMode {
    Filename,
    Description,
    Text,
    Favoriten,
    DateRange,
    MimeType,
    CameraModel,
    CameraMake,
    Faces,
}

impl SearchMode {
    const ALL: [SearchMode; 9] = [
        SearchMode::Filename,
        SearchMode::Description,
        SearchMode::Text,
        SearchMode::Favoriten,
        SearchMode::DateRange,
        SearchMode::MimeType,
        SearchMode::CameraModel,
        SearchMode::CameraMake,
        SearchMode::Faces,
    ];
}

impl std::fmt::Display for SearchMode {
    fn fmt(&self, f: &mut std::fmt::Formatter<'_>) -> std::fmt::Result {
        let s = match self {
            SearchMode::Filename => "Filename",
            SearchMode::Description => "Beschreibung",
            SearchMode::Text => "Dateiname/Beschr.",
            SearchMode::Favoriten => "Favoriten",
            SearchMode::DateRange => "Datum von/bis",
            SearchMode::MimeType => "Dateityp",
            SearchMode::CameraModel => "Kamera-Modell",
            SearchMode::CameraMake => "Kamera-Hersteller",
            SearchMode::Faces => "Gesichter",
        };
        write!(f, "{}", s)
    }
}

#[derive(Debug)]
enum ViewState {
    Grid,
    SelectedPhoto {
        photo: MediaItem,
        faces: Vec<face_recognition::Face>,
    },
    #[cfg(feature = "gstreamer")]
    PlayingVideo {
        player: GstreamerIcedBase,
        file: TempPath,
    },
}

pub struct GooglePiczUI {
    photos: Vec<MediaItem>,
    albums: Vec<Album>,
    loading: bool,
    cache_manager: Option<Arc<Mutex<CacheManager>>>,
    image_loader: Arc<Mutex<ImageLoader>>,
    thumbnails: std::collections::HashMap<String, Handle>,
    full_images: std::collections::HashMap<String, Handle>,
    progress_receiver: Option<Arc<Mutex<mpsc::UnboundedReceiver<SyncProgress>>>>,
    error_receiver: Option<Arc<Mutex<mpsc::UnboundedReceiver<SyncTaskError>>>>,
    status_receiver: Option<Arc<Mutex<mpsc::UnboundedReceiver<SyncTaskError>>>>,
    synced: u64,
    syncing: bool,
    last_synced: Option<DateTime<Utc>>,
    sync_status: String,
    state: ViewState,
    selected_album: Option<String>,
    errors: Vec<String>,
    preload_count: usize,
    display_limit: usize,
    creating_album: bool,
    new_album_title: String,
    assign_selection: Option<AlbumOption>,
    renaming_album: Option<String>,
    rename_album_title: String,
    deleting_album: Option<String>,
    search_mode: SearchMode,
    search_query: String,
    search_camera: String,
    search_camera_make: Option<String>,
    search_mime: Option<String>,
    camera_make_options: Vec<String>,
    mime_options: Vec<String>,
    search_start: String,
    search_end: String,
    search_favorite: bool,
    search_faces: bool,
    error_log_path: PathBuf,
    settings_open: bool,
    config_path: PathBuf,
    settings_log_level: String,
    settings_cache_path: String,
    settings_oauth_port: String,
    settings_thumbnails_preload: String,
    settings_preload_threads: String,
    settings_sync_interval: String,
    settings_debug_console: bool,
    settings_trace_spans: bool,
    editing_face: Option<usize>,
    face_name_input: String,
}

impl GooglePiczUI {
    /// Expose current state for testing purposes
    pub fn state_debug(&self) -> String {
        format!("{:?}", self.state)
    }

    /// Return number of stored errors
    pub fn error_count(&self) -> usize {
        self.errors.len()
    }

    pub fn photo_count(&self) -> usize {
        self.photos.len()
    }

    pub fn album_count(&self) -> usize {
        self.albums.len()
    }

    pub fn renaming_album(&self) -> Option<String> {
        self.renaming_album.clone()
    }

    pub fn deleting_album(&self) -> Option<String> {
        self.deleting_album.clone()
    }

    pub fn search_query(&self) -> String {
        self.search_query.clone()
    }

    pub fn search_mode(&self) -> SearchMode {
        self.search_mode
    }

    pub fn rename_album_title(&self) -> String {
        self.rename_album_title.clone()
    }

    pub fn settings_open(&self) -> bool {
        self.settings_open
    }

    pub fn settings_log_level(&self) -> String {
        self.settings_log_level.clone()
    }

    pub fn settings_cache_path(&self) -> String {
        self.settings_cache_path.clone()
    }

    pub fn settings_oauth_port(&self) -> String {
        self.settings_oauth_port.clone()
    }

    pub fn settings_thumbnails_preload(&self) -> String {
        self.settings_thumbnails_preload.clone()
    }

    pub fn settings_preload_threads(&self) -> String {
        self.settings_preload_threads.clone()
    }

    pub fn settings_sync_interval(&self) -> String {
        self.settings_sync_interval.clone()
    }

    pub fn settings_debug_console(&self) -> bool {
        self.settings_debug_console
    }

    pub fn settings_trace_spans(&self) -> bool {
        self.settings_trace_spans
    }

    pub fn sync_status(&self) -> String {
        self.sync_status.clone()
    }

    pub fn syncing(&self) -> bool {
        self.syncing
    }

    pub fn face_count(&self) -> usize {
        match &self.state {
            ViewState::SelectedPhoto { faces, .. } => faces.len(),
            _ => 0,
        }
    }

    pub fn face_name(&self, idx: usize) -> Option<String> {
        match &self.state {
            ViewState::SelectedPhoto { faces, .. } => faces.get(idx).and_then(|f| f.name.clone()),
            _ => None,
        }
    }

    pub fn editing_face(&self) -> Option<usize> {
        self.editing_face
    }
    fn log_error(&self, msg: &str) {
        tracing::error!("{}", msg);
        match std::fs::OpenOptions::new()
            .create(true)
            .append(true)
            .open(&self.error_log_path)
        {
            Ok(mut file) => {
                if let Err(e) = writeln!(file, "{}", msg) {
                    tracing::error!(error = ?e, "Failed to write to error log");
                }
            }
            Err(e) => {
                tracing::error!(error = ?e, "Failed to open error log file");
            }
        }
    }
    fn error_timeout() -> Command<Message> {
        Command::perform(
            async {
                sleep(ERROR_DISPLAY_DURATION).await;
            },
            |_| Message::ClearErrors,
        )
    }

    fn init_cache_manager(
        cache_path: &Path,
        error_log_path: &Path,
        errors: &mut Vec<String>,
    ) -> Option<Arc<Mutex<CacheManager>>> {
        match CacheManager::new(cache_path) {
            Ok(cm) => Some(Arc::new(Mutex::new(cm))),
            Err(e) => {
                let msg = format!("Failed to initialize cache: {}", e);
                errors.push(msg.clone());
                if let Ok(mut f) = std::fs::OpenOptions::new()
                    .create(true)
                    .append(true)
                    .open(error_log_path)
                {
                    let _ = writeln!(f, "{}", msg);
                }
                None
            }
        }
    }
}

impl Application for GooglePiczUI {
    type Executor = executor::Default;
    type Message = Message;
    type Theme = Theme;
    type Flags = (
        Option<mpsc::UnboundedReceiver<SyncProgress>>,
        Option<mpsc::UnboundedReceiver<SyncTaskError>>,
        Option<mpsc::UnboundedReceiver<SyncTaskError>>,
        usize,
        usize,
        PathBuf,
    );

    #[cfg_attr(feature = "trace-spans", tracing::instrument(skip(flags)))]
    fn new(flags: Self::Flags) -> (Self, Command<Message>) {
        let (progress_flag, error_flag, status_flag, preload_count, preload_threads, cache_dir) = flags;
        #[cfg(feature = "trace-spans")]
        let start = std::time::Instant::now();
        #[cfg(feature = "trace-spans")]
        let mut sys = System::new();
        #[cfg(feature = "trace-spans")]
        sys.refresh_memory();
        #[cfg(feature = "trace-spans")]
        let mem_before = sys.used_memory();
        let mut init_errors = Vec::new();
        let error_log_path = cache_dir.join("ui_errors.log");
        let cache_path = cache_dir.join("cache.sqlite");
        let config_path = cache_dir.join("config");

        #[cfg(feature = "gstreamer")]
        if let Err(e) = gst::init() {
            init_errors.push(format!("GStreamer initialization failed: {}", e));
        }

        let cache_manager = Self::init_cache_manager(&cache_path, &error_log_path, &mut init_errors);

        let last_synced = if let Some(cm) = &cache_manager {
            let cache = cm.blocking_lock();
            match cache.get_last_sync() {
                Ok(ts) => Some(ts),
                Err(e) => {
                    let msg = format!("Failed to read last sync: {}", e);
                    init_errors.push(msg.clone());
                    if let Ok(mut f) = std::fs::OpenOptions::new()
                        .create(true)
                        .append(true)
                        .open(&error_log_path)
                    {
                        if let Err(e) = writeln!(f, "{}", msg) {
                            tracing::error!(error = ?e, "Failed to write to error log");
                        }
                    } else {
                        tracing::error!("Failed to open error log file");
                    }
                    None
                }
            }
        } else {
            None
        };

        let image_loader = Arc::new(Mutex::new(ImageLoader::new(cache_dir.clone(), preload_threads)));

        let progress_receiver = progress_flag.map(|rx| Arc::new(Mutex::new(rx)));
        let error_receiver = error_flag.map(|rx| Arc::new(Mutex::new(rx)));
        let status_receiver = status_flag.map(|rx| Arc::new(Mutex::new(rx)));

        let status = match last_synced {
            Some(ts) => format!("Last synced {}", ts.to_rfc3339()),
            None => "Never synced".to_string(),
        };

        let cfg = AppConfig::load_from(Some(config_path.clone()));
        let open_settings = std::env::var("OPEN_SETTINGS").unwrap_or_default() == "1";

        let app = Self {
            photos: Vec::new(),
            albums: Vec::new(),
            loading: false,
            cache_manager,
            image_loader,
            thumbnails: std::collections::HashMap::new(),
            full_images: std::collections::HashMap::new(),
            progress_receiver,
            error_receiver,
            status_receiver,
            synced: 0,
            syncing: false,
            last_synced,
            sync_status: status,
            state: ViewState::Grid,
            selected_album: None,
            errors: init_errors,
            preload_count,
            display_limit: 0,
            creating_album: false,
            new_album_title: String::new(),
            assign_selection: None,
            renaming_album: None,
            rename_album_title: String::new(),
            deleting_album: None,
            search_mode: SearchMode::Filename,
            search_query: String::new(),
            search_camera: String::new(),
            search_camera_make: None,
            search_mime: None,
            camera_make_options: Vec::new(),
            mime_options: Vec::new(),
            search_start: String::new(),
            search_end: String::new(),
            search_favorite: false,
            search_faces: false,
            error_log_path,
            settings_open: open_settings,
            config_path,
            settings_log_level: cfg.log_level.clone(),
            settings_cache_path: cfg.cache_path.to_string_lossy().to_string(),
            settings_oauth_port: cfg.oauth_redirect_port.to_string(),
            settings_thumbnails_preload: cfg.thumbnails_preload.to_string(),
            settings_preload_threads: cfg.preload_threads.to_string(),
            settings_sync_interval: cfg.sync_interval_minutes.to_string(),
            settings_debug_console: cfg.debug_console,
            settings_trace_spans: cfg.trace_spans,
            editing_face: None,
            face_name_input: String::new(),
        };
        #[cfg(feature = "trace-spans")]
        {
            sys.refresh_memory();
            tracing::info!(target = "ui", "init_time_ms" = start.elapsed().as_millis(), "mem_before_kb" = mem_before, "mem_after_kb" = sys.used_memory());
        }

        (
            app,
            Command::batch(vec![
                Command::perform(async {}, |_| Message::LoadPhotos),
                Command::perform(async {}, |_| Message::LoadAlbums),
            ]),
        )
    }

    fn title(&self) -> String {
        String::from("GooglePicz - Google Photos Manager")
    }

    #[cfg_attr(feature = "trace-spans", tracing::instrument(skip(self)))]
    fn update(&mut self, message: Message) -> Command<Message> {
        match message {
            Message::LoadPhotos => {
                self.loading = true;
                if let Some(album_id) = &self.selected_album {
                    let album_id = album_id.clone();
                    return Command::perform(
                        async move {
                            let token = auth::ensure_access_token_valid()
                                .await
                                .map_err(|e| e.to_string())?;
                            let client = ApiClient::new(token);
                            client
                                .get_album_media_items(&album_id, 100, None)
                                .await
                                .map(|r| r.0)
                                .map_err(|e| e.to_string())
                        },
                        Message::PhotosLoaded,
                    );
                } else if let Some(cache_manager) = &self.cache_manager {
                    let cache_manager = cache_manager.clone();
                    return Command::perform(
                        async move {
                            let cache = {
                                let guard = cache_manager.lock().await;
                                guard.clone()
                            };
                            cache
                                .get_all_media_items_async()
                                .await
                                .map_err(|e| e.to_string())
                        },
                        Message::PhotosLoaded,
                    );
                }
            }
            Message::PhotosLoaded(result) => {
                self.loading = false;
                match result {
                    Ok(photos) => {
                        self.photos = photos;
                        use std::collections::HashSet;
                        let mut mimes: HashSet<String> = HashSet::new();
                        let mut makes: HashSet<String> = HashSet::new();
                        for photo in &self.photos {
                            mimes.insert(photo.mime_type.clone());
                            if let Some(make) = photo
                                .media_metadata
                                .video
                                .as_ref()
                                .and_then(|v| v.camera_make.clone())
                            {
                                makes.insert(make);
                            }
                        }
                        self.mime_options = mimes.into_iter().collect();
                        self.mime_options.sort();
                        self.camera_make_options = makes.into_iter().collect();
                        self.camera_make_options.sort();
                        self.display_limit = PAGE_SIZE.min(self.photos.len());
                        // Start loading thumbnails for configured number of photos
                        let mut commands = Vec::new();
                        for photo in self.photos.iter().take(self.preload_count) {
                            let media_id = photo.id.clone();
                            let base_url = photo.base_url.clone();
                            commands.push(Command::perform(async {}, move |_| {
                                Message::LoadThumbnail(media_id.clone(), base_url.clone())
                            }));
                        }
                        return Command::batch(commands);
                    }
                    Err(error) => {
                        self.errors
                            .push(format!("Failed to load photos: {}", error));
                        return GooglePiczUI::error_timeout();
                    }
                }
            }
            Message::LoadAlbums => {
                return Command::perform(
                    async {
                        let token = auth::ensure_access_token_valid()
                            .await
                            .map_err(|e| e.to_string())?;
                        let client = ApiClient::new(token);
                        client
                            .list_albums(50, None)
                            .await
                            .map(|r| r.0)
                            .map_err(|e| e.to_string())
                    },
                    Message::AlbumsLoaded,
                );
            }
            Message::AlbumsLoaded(result) => match result {
                Ok(albums) => {
                    self.albums = albums;
                }
                Err(err) => {
                    let msg = format!("Failed to load albums: {}", err);
                    self.errors.push(msg.clone());
                    self.log_error(&msg);
                    return GooglePiczUI::error_timeout();
                }
            },
            Message::RefreshPhotos => {
                return Command::batch(vec![
                    Command::perform(async {}, |_| Message::LoadPhotos),
                    Command::perform(async {}, |_| Message::LoadAlbums),
                ]);
            }
            Message::LoadMorePhotos => {
                self.display_limit = (self.display_limit + PAGE_SIZE).min(self.photos.len());
            }
            Message::LoadThumbnail(media_id, base_url) => {
                let image_loader = self.image_loader.clone();
                let id_clone = media_id.clone();
                let base_clone = base_url.clone();
                return Command::perform(
                    async move {
                        let loader = image_loader.lock().await;
                        loader.load_thumbnail(&id_clone, &base_clone).await
                    },
                    move |result| {
                        Message::ThumbnailLoaded(media_id, result.map_err(|e| e.to_string()))
                    },
                );
            }
            Message::ThumbnailLoaded(media_id, result) => match result {
                Ok(handle) => {
                    self.thumbnails.insert(media_id, handle);
                }
                Err(error) => {
                    let msg = format!("Failed to load thumbnail for {}: {}", media_id, error);
                    self.errors.push(msg.clone());
                    self.log_error(&msg);
                    return GooglePiczUI::error_timeout();
                }
            },
            Message::SelectPhoto(photo) => {
                let id = photo.id.clone();
                let url = photo.base_url.clone();
                self.state = ViewState::SelectedPhoto { photo, faces: Vec::new() };
                return Command::batch(vec![
                    Command::perform(async {}, move |_| {
                        Message::LoadFullImage(id.clone(), url.clone())
                    }),
                    Command::perform(async {}, move |_| Message::LoadFaces(id.clone())),
                ]);
            }
            Message::SelectAlbum(album_id) => {
                self.selected_album = album_id;
                return Command::perform(async {}, |_| Message::LoadPhotos);
            }
            Message::LoadFullImage(media_id, base_url) => {
                let loader = self.image_loader.clone();
                let id_clone = media_id.clone();
                let base_clone = base_url.clone();
                return Command::perform(
                    async move {
                        let loader = loader.lock().await;
                        loader.load_full_image(&id_clone, &base_clone).await
                    },
                    move |res| Message::FullImageLoaded(media_id, res.map_err(|e| e.to_string())),
                );
            }
            Message::LoadFaces(media_id) => {
                if let Some(cm) = &self.cache_manager {
                    let cm = cm.clone();
                    let id_clone = media_id.clone();
                    return Command::perform(
                        async move {
                            let cache = { let guard = cm.lock().await; guard.clone() };
                            cache.get_faces_for_media_item(&id_clone).await.map_err(|e| e.to_string())
                        },
                        move |res| Message::FacesLoaded(media_id, res),
                    );
                }
            }
            Message::FullImageLoaded(media_id, result) => match result {
                Ok(handle) => {
                    self.full_images.insert(media_id, handle);
                }
                Err(error) => {
                    let msg = format!("Failed to load image: {}", error);
                    self.errors.push(msg.clone());
                    self.log_error(&msg);
                    return GooglePiczUI::error_timeout();
                }
            },
            Message::FacesLoaded(media_id, result) => {
                if let ViewState::SelectedPhoto { photo, faces } = &mut self.state {
                    if photo.id == media_id {
                        match result {
                            Ok(v) => *faces = v,
                            Err(e) => {
                                #[cfg(feature = "face_recognition")]
                                {
                                    self.errors.push(e.clone());
                                    self.log_error(&e);
                                }
                                #[cfg(not(feature = "face_recognition"))]
                                {
                                    let msg = format!("Failed to load faces: {}", e);
                                    self.errors.push(msg.clone());
                                    self.log_error(&msg);
                                }
                                return GooglePiczUI::error_timeout();
                            }
                        }
                    }
                }
            }
            Message::StartRenameFace(idx) => {
                self.editing_face = Some(idx);
                if let ViewState::SelectedPhoto { faces, .. } = &self.state {
                    if let Some(f) = faces.get(idx) {
                        self.face_name_input = f.name.clone().unwrap_or_default();
                    }
                }
            }
            Message::FaceNameChanged(name) => {
                self.face_name_input = name;
            }
            Message::SaveFaceName => {
                if let Some(idx) = self.editing_face.take() {
                    if let ViewState::SelectedPhoto { faces, photo } = &mut self.state {
                        if let Some(face) = faces.get_mut(idx) {
                            face.name = Some(self.face_name_input.clone());
                        }
                        if let Some(cm) = &self.cache_manager {
                            let cm = cm.clone();
                            let media_id = photo.id.clone();
                            let name = self.face_name_input.clone();
                            return Command::perform(
                                async move {
                                    let cache = { let guard = cm.lock().await; guard.clone() };
                                    cache.update_face_name(&media_id, idx, &name).await.map_err(|e| e.to_string())
                                },
                                |_| Message::CancelFaceName,
                            );
                        }
                    }
                }
                self.face_name_input.clear();
            }
            Message::CancelFaceName => {
                self.editing_face = None;
                self.face_name_input.clear();
            }
            Message::ClosePhoto => {
                self.state = ViewState::Grid;
            }
            #[cfg(feature = "gstreamer")]
            Message::PlayVideo(item) => {
                let url = format!("{}=dv", item.base_url);
                return Command::perform(
                    async move {
                        VideoDownloader::new()
                            .download_to_tempfile(&url, ".mp4")
                            .await
                            .map_err(|e| e.to_string())
                    },
                    |res| match res {
                        Ok(p) => Message::VideoDownloaded(p),
                        Err(e) => Message::VideoDownloadFailed(e),
                    },
                );
            }
            #[cfg(feature = "gstreamer")]
            Message::VideoDownloaded(temp) => {
                match url::Url::from_file_path(&temp) {
                    Ok(u) => match GstreamerIcedBase::new_url(&u, false) {
                        Ok(mut player) => {
                            let _ = player.update(GStreamerMessage::PlayStatusChanged(PlayStatus::Playing));
                            self.state = ViewState::PlayingVideo { player, file: temp };
                        }
                        Err(e) => {
                            let detail = e.to_string();
                            let msg = if detail.to_lowercase().contains("initialize") {
                                "GStreamer not available".to_string()
                            } else {
                                format!("Failed to start video: {detail}. Missing codecs?")
                            };
                            self.errors.push(msg.clone());
                            self.log_error(&msg);
                            drop(temp); // ensure temp file cleanup
                            return GooglePiczUI::error_timeout();
                        }
                    },
                    Err(_) => {
                        let msg = "Invalid video file path".to_string();
                        self.errors.push(msg.clone());
                        self.log_error(&msg);
                        drop(temp);
                        return GooglePiczUI::error_timeout();
                    }
                }
            }
            #[cfg(feature = "gstreamer")]
            Message::VideoDownloadFailed(err) => {
                self.errors.push(err.clone());
                self.log_error(&err);
                return GooglePiczUI::error_timeout();
            }
            #[cfg(feature = "gstreamer")]
            Message::VideoEvent(msg) => {
                if let ViewState::PlayingVideo { player, .. } = &mut self.state {
                    if let GStreamerMessage::BusGoToEnd = msg {
                        self.state = ViewState::Grid;
                        return Command::none();
                    }
                    return player.update(msg).map(Message::VideoEvent);
                }
            }
            #[cfg(feature = "gstreamer")]
            Message::ToggleVideoPlay => {
                if let ViewState::PlayingVideo { player, .. } = &mut self.state {
                    let new_status = if matches!(player.play_status(), PlayStatus::Playing) {
                        PlayStatus::Stop
                    } else {
                        PlayStatus::Playing
                    };
                    return player
                        .update(GStreamerMessage::PlayStatusChanged(new_status))
                        .map(Message::VideoEvent);
                }
            }
            #[cfg(feature = "gstreamer")]
            Message::SeekVideo(pos) => {
                if let ViewState::PlayingVideo { player, .. } = &mut self.state {
                    let _ = player.seek(std::time::Duration::from_secs_f64(pos));
                }
            }
            #[cfg(feature = "gstreamer")]
            Message::CloseVideo => {
                self.state = ViewState::Grid;
            }
            Message::SyncProgress(progress) => match progress {
                SyncProgress::Started => {
                    self.synced = 0;
                    self.syncing = true;
                    self.sync_status = "Sync started".into();
                }
                SyncProgress::Retrying(wait) => {
                    self.syncing = false;
                    self.sync_status = format!("Retrying in {}s", wait);
                }
                SyncProgress::ItemSynced(count) => {
                    self.synced = count;
                    self.syncing = true;
                    self.sync_status = format!("Syncing {} items", count);
                }
                SyncProgress::Finished(total) => {
                    self.synced = total;
                    self.syncing = false;
                    self.last_synced = Some(Utc::now());
                    self.sync_status = format!("Sync completed: {} items", total);
                }
            },
            Message::SyncStatusUpdated(ts, message) => {
                self.last_synced = Some(ts);
                self.sync_status = message.clone();
                if message.contains("Sync started") || message.contains("Syncing") {
                    self.syncing = true;
                } else if message.contains("Sync completed") {
                    self.syncing = false;
                }
            },
            Message::SyncError(err_msg) => {
                match err_msg {
                    other => {
                        tracing::error!("Sync error: {}", other);
                        let detail = match &other {
                            SyncTaskError::TokenRefreshFailed { message, .. }
                            | SyncTaskError::PeriodicSyncFailed { message, .. }
                            | SyncTaskError::Other { message, .. }
                            | SyncTaskError::Aborted(message) => message.clone(),
                            SyncTaskError::RestartAttempt(attempt) => format!("Restart attempt {attempt}"),
                        };
                        if let Some(idx) = detail.find("last_success:") {
                            let ts_str = detail[idx + "last_success:".len()..].trim();
                            if let Some(end) = ts_str.split_whitespace().next() {
                                if let Ok(dt) = DateTime::parse_from_rfc3339(end) {
                                    self.last_synced = Some(dt.with_timezone(&Utc));
                                }
                            }
                        }
                        self.errors.push(other.to_string());
                        self.log_error(&other.to_string());
                        self.sync_status = "Sync error".into();
                        self.syncing = false;
                        return GooglePiczUI::error_timeout();
                    }
                }
            }
            Message::DismissError(index) => {
                if index < self.errors.len() {
                    self.errors.remove(index);
                }
            }
            Message::ClearErrors => {
                self.errors.clear();
            }
            Message::ShowSettings => {
                self.settings_open = true;
                let cfg = AppConfig::load_from(Some(self.config_path.clone()));
                self.settings_log_level = cfg.log_level;
                self.settings_cache_path = cfg.cache_path.to_string_lossy().to_string();
                self.settings_oauth_port = cfg.oauth_redirect_port.to_string();
                self.settings_thumbnails_preload = cfg.thumbnails_preload.to_string();
                self.settings_preload_threads = cfg.preload_threads.to_string();
                self.settings_sync_interval = cfg.sync_interval_minutes.to_string();
                self.settings_debug_console = cfg.debug_console;
                self.settings_trace_spans = cfg.trace_spans;
            }
            Message::CloseSettings => {
                self.settings_open = false;
            }
            Message::SettingsLogLevelChanged(val) => {
                self.settings_log_level = val;
            }
            Message::SettingsCachePathChanged(val) => {
                self.settings_cache_path = val;
            }
            Message::SettingsOauthPortChanged(val) => {
                self.settings_oauth_port = val;
            }
            Message::SettingsThumbsPreloadChanged(val) => {
                self.settings_thumbnails_preload = val;
            }
            Message::SettingsPreloadThreadsChanged(val) => {
                self.settings_preload_threads = val;
            }
            Message::SettingsSyncIntervalChanged(val) => {
                self.settings_sync_interval = val;
            }
            Message::SettingsDebugConsoleToggled(val) => {
                self.settings_debug_console = val;
            }
            Message::SettingsTraceSpansToggled(val) => {
                self.settings_trace_spans = val;
            }
            Message::ChooseCachePath => {
                return Command::perform(async {
                    AsyncFileDialog::new()
                        .pick_folder()
                        .await
                        .map(|f| f.path().to_path_buf())
                }, Message::CachePathChosen);
            }
            Message::CachePathChosen(opt) => {
                if let Some(p) = opt {
                    self.settings_cache_path = p.to_string_lossy().to_string();
                }
            }
            Message::SaveSettings => {
                let mut cfg = AppConfig::load_from(Some(self.config_path.clone()));
                cfg.log_level = self.settings_log_level.clone();
                cfg.cache_path = PathBuf::from(self.settings_cache_path.clone());
                if let Ok(p) = self.settings_oauth_port.parse() {
                    cfg.oauth_redirect_port = p;
                }
                if let Ok(t) = self.settings_thumbnails_preload.parse() {
                    cfg.thumbnails_preload = t;
                }
                if let Ok(t) = self.settings_preload_threads.parse() {
                    cfg.preload_threads = t;
                }
                if let Ok(s) = self.settings_sync_interval.parse() {
                    cfg.sync_interval_minutes = s;
                }
                cfg.debug_console = self.settings_debug_console;
                cfg.trace_spans = self.settings_trace_spans;
                if let Err(e) = cfg.save_to(Some(self.config_path.clone())) {
                    let msg = format!("Failed to save settings: {}", e);
                    self.errors.push(msg.clone());
                    self.log_error(&msg);
                    return GooglePiczUI::error_timeout();
                }
                self.settings_open = false;
            }
            Message::ShowCreateAlbumDialog => {
                self.creating_album = true;
            }
            Message::AlbumTitleChanged(title) => {
                self.new_album_title = title;
            }
            Message::CreateAlbum => {
                let title = self.new_album_title.clone();
                self.new_album_title.clear();
                self.creating_album = false;
                let cache_manager = self.cache_manager.clone();
                return Command::perform(
                    async move {
                        let token = auth::ensure_access_token_valid()
                            .await
                            .map_err(|e| e.to_string())?;
                        let client = ApiClient::new(token);
                        let album = client
                            .create_album(&title)
                            .await
                            .map_err(|e| e.to_string())?;
                        if let Some(cm) = cache_manager {
                            let cache = {
                                let guard = cm.lock().await;
                                guard.clone()
                            };
                            if let Err(e) = cache.insert_album_async(album.clone()).await {
                                return Err(e.to_string());
                            }
                        }
                        Ok(album)
                    },
                    Message::AlbumCreated,
                );
            }
            Message::AlbumCreated(result) => match result {
                Ok(album) => {
                    self.albums.push(album);
                }
                Err(err) => {
                    let msg = format!("Failed to create album: {}", err);
                    self.errors.push(msg.clone());
                    self.log_error(&msg);
                    return GooglePiczUI::error_timeout();
                }
            },
            Message::CancelCreateAlbum => {
                self.creating_album = false;
                self.new_album_title.clear();
            }
            Message::AlbumPicked(album) => {
                self.assign_selection = Some(album.clone());
                if let ViewState::SelectedPhoto { photo, .. } = &self.state {
                    if let Some(cm) = &self.cache_manager {
                        let cm = cm.clone();
                        let media_id = photo.id.clone();
                        let album_id = album.id.clone();
                        return Command::perform(
                            async move {
                                let cache = {
                                    let guard = cm.lock().await;
                                    guard.clone()
                                };
                                cache
                                    .associate_media_item_with_album_async(media_id.clone(), album_id.clone())
                                    .await
                                    .map_err(|e| e.to_string())
                            },
                            Message::AlbumAssigned,
                        );
                    }
                }
            }
            Message::AlbumAssigned(res) => {
                self.assign_selection = None;
                if let Err(e) = res {
                    let msg = format!("Failed to assign photo: {}", e);
                    self.errors.push(msg.clone());
                    self.log_error(&msg);
                    return GooglePiczUI::error_timeout();
                }
            }
            Message::ShowRenameAlbumDialog(id, title) => {
                self.renaming_album = Some(id);
                self.rename_album_title = title;
            }
            Message::RenameAlbumTitleChanged(t) => {
                self.rename_album_title = t;
            }
            Message::ConfirmRenameAlbum => {
                if let Some(id) = self.renaming_album.take() {
                    let title = self.rename_album_title.clone();
                    self.rename_album_title.clear();
                    return self.update(Message::RenameAlbum(id, title));
                }
            }
            Message::CancelRenameAlbum => {
                self.renaming_album = None;
                self.rename_album_title.clear();
            }
            Message::ShowDeleteAlbumDialog(id) => {
                self.deleting_album = Some(id);
            }
            Message::ConfirmDeleteAlbum => {
                if let Some(id) = self.deleting_album.take() {
                    return self.update(Message::DeleteAlbum(id));
                }
            }
            Message::CancelDeleteAlbum => {
                self.deleting_album = None;
            }
            Message::EscapePressed => {
                if self.settings_open {
                    return self.update(Message::CloseSettings);
                }
                if self.renaming_album.is_some() {
                    return self.update(Message::CancelRenameAlbum);
                }
                if self.deleting_album.is_some() {
                    return self.update(Message::CancelDeleteAlbum);
                }
                if self.editing_face.is_some() {
                    return self.update(Message::CancelFaceName);
                }
                if let ViewState::SelectedPhoto { .. } = &self.state {
                    self.state = ViewState::Grid;
                }
            }
            Message::SearchInputChanged(q) => {
                self.search_query = q;
            }
            Message::SearchModeChanged(mode) => {
                self.search_mode = mode;
            }
            Message::SearchCameraChanged(v) => {
                self.search_camera = v;
            }
            Message::SearchCameraMakeChanged(v) => {
                self.search_camera_make = v;
            }
            Message::SearchMimeChanged(v) => {
                self.search_mime = v;
            }
            Message::SearchStartChanged(v) => {
                self.search_start = v;
            }
            Message::SearchEndChanged(v) => {
                self.search_end = v;
            }
            Message::SearchFavoriteToggled(v) => {
                self.search_favorite = v;
            }
            Message::SearchFacesToggled(v) => {
                self.search_faces = v;
            }
            Message::PerformSearch => {
                if let Some(cm) = &self.cache_manager {
                    let cm = cm.clone();
                    let query = self.search_query.clone();
                    let mode = self.search_mode;
                    let camera = self.search_camera.clone();
                    let start = self.search_start.clone();
                    let end = self.search_end.clone();
                    let fav = self.search_favorite;
                    let make_sel = self.search_camera_make.clone();
                    let mime_sel = self.search_mime.clone();
                    let faces = self.search_faces;
                    return Command::perform(
                        async move {
                            let cache = {
                                let guard = cm.lock().await;
                                guard.clone()
                            };
                            let base = match mode {
                                SearchMode::Filename => Some(
                                    cache
                                        .get_media_items_by_filename(&query)
                                        .map_err(|e| e.to_string())?,
                                ),
                                SearchMode::Description => Some(
                                    cache
                                        .get_media_items_by_description(&query)
                                        .map_err(|e| e.to_string())?,
                                ),
                                SearchMode::Text => Some(
                                    cache
                                        .get_media_items_by_text(&query)
                                        .map_err(|e| e.to_string())?,
                                ),
                                _ => None,
                            };

                            let camera_model_param = if mode == SearchMode::CameraModel {
                                Some(query.clone())
                            } else if camera.is_empty() {
                                None
                            } else {
                                Some(camera)
                            };
                            let camera_make_param = if mode == SearchMode::CameraMake {
                                Some(query.clone())
                            } else {
                                make_sel.clone()
                            };
                            let mime_param = if mode == SearchMode::MimeType {
                                Some(query.clone())
                            } else {
                                mime_sel.clone()
                            };
                            let fav_param = if mode == SearchMode::Favoriten || fav {
                                Some(true)
                            } else {
                                None
                            };
<<<<<<< HEAD
=======
                            let faces_only = faces;
                                SearchMode::DateRange => {
                                    if let Some((s, e)) = search::parse_date_query(&query) {
                                        cache
                                            .get_media_items_by_date_range(s, e)
                                            .map_err(|e| e.to_string())
                                    } else {
                                        Ok(Vec::new())
                                    }
                                }
                                SearchMode::Description => cache
                                    .get_media_items_by_description(&query)
                                    .map_err(|e| e.to_string()),
                                SearchMode::Favoriten => cache
                                    .get_favorite_media_items()
                                    .map_err(|e| e.to_string()),
                                SearchMode::Filename => cache
                                    .get_media_items_by_filename(&query)
                                    .map_err(|e| e.to_string()),
                                SearchMode::MimeType => cache
                                    .get_media_items_by_mime_type(&query)
                                    .map_err(|e| e.to_string()),
                                SearchMode::CameraModel => cache
                                    .get_media_items_by_camera_model(&query)
                                    .map_err(|e| e.to_string()),
                                SearchMode::CameraMake => cache
                                    .get_media_items_by_camera_make(&query)
                                    .map_err(|e| e.to_string()),
                                SearchMode::Text => cache
                                    .get_media_items_by_text(&query)
                                    .map_err(|e| e.to_string()),
                            }?;
>>>>>>> c5bf291a

                            let start_dt = search::parse_single_date(&start, false);
                            let end_dt = search::parse_single_date(&end, true);
                            let mut extra = cache
                                .query_media_items_async(
                                    camera_model_param,
                                    camera_make_param,
                                    start_dt,
                                    end_dt,
                                    fav_param,
                                    mime_param,
                                    if mode == SearchMode::Text { Some(query.clone()) } else { None },
                                )
                                .await
                                .map_err(|e| e.to_string())?;

                            if faces_only {
                                let mut filtered = Vec::new();
                                for item in extra.into_iter() {
                                    if let Ok(list) = cache.get_faces_for_media_item(&item.id).await {
                                        if !list.is_empty() {
                                            filtered.push(item);
                                        }
                                    }
                                }
                                extra = filtered;
                            }

                            if let Some(base) = &base {
                                extra.retain(|i| base.iter().any(|b| b.id == i.id));
                            }
                            Ok::<_, String>(extra)
                        },
                        Message::PhotosLoaded,
                    );
                }
            }
            Message::RenameAlbum(id, title) => {
                let cache_manager = self.cache_manager.clone();
                return Command::perform(
                    async move {
                        let token = auth::ensure_access_token_valid()
                            .await
                            .map_err(|e| e.to_string())?;
                        let client = ApiClient::new(token);
                        client.rename_album(&id, &title).await.map_err(|e| e.to_string())?;
                        if let Some(cm) = cache_manager {
                            let cache = {
                                let guard = cm.lock().await;
                                guard.clone()
                            };
                            cache
                                .rename_album_async(id.clone(), title.clone())
                                .await
                                .map_err(|e| e.to_string())?;
                        }
                        Ok::<(), String>(())
                    },
                    |_: Result<_, _>| Message::LoadAlbums,
                );
            }
            Message::DeleteAlbum(id) => {
                let cache_manager = self.cache_manager.clone();
                return Command::perform(
                    async move {
                        let token = auth::ensure_access_token_valid()
                            .await
                            .map_err(|e| e.to_string())?;
                        let client = ApiClient::new(token);
                        client.delete_album(&id).await.map_err(|e| e.to_string())?;
                        if let Some(cm) = cache_manager {
                            let cache = {
                                let guard = cm.lock().await;
                                guard.clone()
                            };
                            cache
                                .delete_album_async(id.clone())
                                .await
                                .map_err(|e| e.to_string())?;
                        }
                        Ok::<(), String>(())
                    },
                    |_: Result<_, _>| Message::LoadAlbums,
                );
            }
        }
        Command::none()
    }

    #[cfg_attr(feature = "trace-spans", tracing::instrument(skip(self)))]
    fn subscription(&self) -> Subscription<Message> {
        let mut subs: Vec<Subscription<Message>> = Vec::new();

        if let Some(progress_rx) = &self.progress_receiver {
            let progress_rx = progress_rx.clone();
            subs.push(subscription::unfold("progress", progress_rx, |rx| async move {
                let mut lock = rx.lock().await;
                let msg = match lock.recv().await {
                    Some(p) => Message::SyncProgress(p),
                    None => Message::SyncProgress(SyncProgress::Finished(0)),
                };
                drop(lock);
                (msg, rx)
            }));
        }

        if let Some(error_rx) = &self.error_receiver {
            let error_rx = error_rx.clone();
            subs.push(subscription::unfold("errors", error_rx, |rx| async move {
                let mut lock = rx.lock().await;
                let msg = match lock.recv().await {
                    Some(SyncTaskError::Status { last_synced, message }) => {
                        Message::SyncStatusUpdated(last_synced, message)
                    }
                    Some(e) => Message::SyncError(e),
                    None => Message::SyncProgress(SyncProgress::Finished(0)),
                };
                drop(lock);
                (msg, rx)
            }));
        }

        if let Some(status_rx) = &self.status_receiver {
            let status_rx = status_rx.clone();
            subs.push(subscription::unfold("status", status_rx, |rx| async move {
                let mut lock = rx.lock().await;
                let msg = match lock.recv().await {
                    Some(SyncTaskError::Status { last_synced, message }) => {
                        Message::SyncStatusUpdated(last_synced, message)
                    }
                    Some(e) => Message::SyncError(e),
                    None => Message::SyncProgress(SyncProgress::Finished(0)),
                };
                drop(lock);
                (msg, rx)
            }));
        }

        subs.push(iced::subscription::events().filter_map(|event| match event {
            iced::Event::Keyboard(iced::keyboard::Event::KeyPressed { key_code, .. }) => {
                if key_code == iced::keyboard::KeyCode::Escape {
                    Some(Message::EscapePressed)
                } else {
                    None
                }
            }
            _ => None
        }));

        #[cfg(feature = "gstreamer")]
        if let ViewState::PlayingVideo { player, .. } = &self.state {
            subs.push(player.subscription().map(Message::VideoEvent));
        }

        Subscription::batch(subs)
    }

    #[cfg_attr(feature = "trace-spans", tracing::instrument(skip(self)))]
    fn view(&self) -> Element<Message> {
        let placeholder = match self.search_mode {
            SearchMode::Filename => "Filename",
            SearchMode::Description => "Description",
            SearchMode::Text => "Filename or description",
            SearchMode::Favoriten => "Favorites", 
            SearchMode::MimeType => "Mime type",
            SearchMode::CameraModel => "Camera model",
            SearchMode::CameraMake => "Camera make",
            SearchMode::DateRange => "YYYY-MM-DD..YYYY-MM-DD",
        };

        let mut header = row![
            text("GooglePicz").size(24),
            button(Icon::new(MaterialSymbol::Refresh).color(Palette::ON_PRIMARY)).style(style::button_primary()).on_press(Message::RefreshPhotos),
            button(Icon::new(MaterialSymbol::Add).color(Palette::ON_PRIMARY)).style(style::button_primary()).on_press(Message::ShowCreateAlbumDialog),
            button(Icon::new(MaterialSymbol::Settings).color(Palette::ON_PRIMARY)).style(style::button_primary()).on_press(Message::ShowSettings),
            text_input(placeholder, &self.search_query)
                .style(style::text_input())
                .on_input(Message::SearchInputChanged),
            text_input("Camera", &self.search_camera)
                .style(style::text_input())
                .on_input(Message::SearchCameraChanged),
            pick_list(
                &self.camera_make_options,
                self.search_camera_make.clone(),
                Message::SearchCameraMakeChanged,
            ),
            pick_list(
                &self.mime_options,
                self.search_mime.clone(),
                Message::SearchMimeChanged,
            ),
            text_input("From", &self.search_start)
                .style(style::text_input())
                .on_input(Message::SearchStartChanged),
            text_input("To", &self.search_end)
                .style(style::text_input())
                .on_input(Message::SearchEndChanged),
            checkbox("Fav", self.search_favorite, Message::SearchFavoriteToggled)
                .style(style::checkbox_primary()),
            pick_list(
                &SearchMode::ALL[..],
                Some(self.search_mode),
                Message::SearchModeChanged,
            ),
            button(Icon::new(MaterialSymbol::Search).color(Palette::ON_PRIMARY))
                .style(style::button_primary())
                .on_press(Message::PerformSearch)
        ];
        header = header
            .push(search::view(self));

        if let Some(album_id) = &self.selected_album {
            header = header
                .push(
                    button(Icon::new(MaterialSymbol::Edit).color(Palette::ON_PRIMARY))
                        .style(style::button_primary())
                        .on_press(Message::ShowRenameAlbumDialog(
                        album_id.clone(),
                        self.albums
                            .iter()
                            .find(|a| a.id == *album_id)
                            .and_then(|a| a.title.clone())
                            .unwrap_or_default(),
                    )),
                )
                .push(
                    button(Icon::new(MaterialSymbol::Delete).color(Palette::ON_PRIMARY))
                        .style(style::button_primary())
                        .on_press(Message::ShowDeleteAlbumDialog(album_id.clone()))
                );
        }

        header = header
            .push(text(self.sync_status.clone()))
            .push(if self.syncing {
                progress_bar(0.0..=1.0, ((self.synced % PAGE_SIZE as u64) as f32) / PAGE_SIZE as f32)
                    .width(Length::Fixed(120.0))
            } else {
                progress_bar(0.0..=1.0, 0.0).width(Length::Fixed(0.0))
            })
            .push(text(match self.last_synced {
                Some(ts) => format!("Last synced {}", ts.to_rfc3339()),
                None => "Never synced".to_string(),
            }))
            .push(text(format!("Errors: {}", self.errors.len())))
            .spacing(Palette::SPACING)
            .align_items(iced::Alignment::Center);

        let error_banner = if self.errors.is_empty() {
            None
        } else {
            let mut list = Column::new().spacing(5);
            for (i, msg) in self.errors.iter().enumerate() {
                let row = row![
                    text(msg.clone()).size(16),
                    button("Dismiss")
                        .style(style::button_primary())
                        .on_press(Message::DismissError(i))
                ]
                .spacing(10)
                .align_items(iced::Alignment::Center);
                list = list.push(row);
            }
            let banner = column![
                row![
                    text("Operation failed").size(16),
                    button("Dismiss All")
                        .style(style::button_primary())
                        .on_press(Message::ClearErrors)
                ]
                .spacing(10)
                .align_items(iced::Alignment::Center),
                scrollable(list).height(Length::Fixed(100.0))
            ]
            .spacing(5);
            Some(container(banner).style(error_container_style()).padding(10).width(Length::Fill))
        };

        let album_dialog = album_dialogs::create_dialog(self);
        let rename_dialog = album_dialogs::rename_dialog(self);
        let delete_dialog = album_dialogs::delete_dialog(self);
        let settings_dialog = settings::dialog(self);

        let content = match &self.state {
            ViewState::Grid => {
                if self.loading {
                    column![header, text("Loading photos...").size(16),]
                } else if self.photos.is_empty() {
                    column![
                        header,
                        text("No photos found. Make sure you have authenticated and synced your photos.").size(16),
                    ]
                } else {
                    let mut album_row =
                        row![
                            button(text("All"))
                                .style(style::button_primary())
                                .on_press(Message::SelectAlbum(None))
                        ]
                        .spacing(10);
                    for album in &self.albums {
                        let title = album.title.clone().unwrap_or_else(|| "Untitled".to_string());
                        let controls = row![
                            button(text(title.clone()))
                                .style(style::button_primary())
                                .on_press(Message::SelectAlbum(Some(album.id.clone()))),
                            button(Icon::new(MaterialSymbol::Edit))
                                .style(style::button_primary())
                                .on_press(Message::ShowRenameAlbumDialog(album.id.clone(), title.clone())),
                            button(Icon::new(MaterialSymbol::Delete))
                                .style(style::button_secondary())
                                .on_press(Message::ShowDeleteAlbumDialog(album.id.clone()))
                        ]
                        .spacing(5);
                        album_row = album_row.push(controls);
                    }

                    let mut rows = column![].spacing(10);
                    let mut current = row![].spacing(10);
                    let mut count = 0;
                    for photo in self.photos.iter().take(self.display_limit) {
                        let thumb: Element<Message> =
                            if let Some(handle) = self.thumbnails.get(&photo.id) {
                                image(handle.clone())
                                    .width(Length::Fixed(150.0))
                                    .height(Length::Fixed(150.0))
                                    .into()
                            } else {
                                container(text("Loading..."))
                                    .width(Length::Fixed(150.0))
                                    .height(Length::Fixed(150.0))
                                    .into()
                            };
                        let btn = button(thumb)
                            .style(style::button_primary())
                            .on_press(Message::SelectPhoto(photo.clone()));
                        current = current.push(btn);
                        count += 1;
                        if count == 4 {
                            rows = rows.push(current);
                            current = row![].spacing(10);
                            count = 0;
                        }
                    }
                    if count > 0 {
                        rows = rows.push(current);
                    }
                    let mut grid = column![].spacing(10);
                    if self.display_limit < self.photos.len() {
                        grid = grid.push(
                            button("Load more")
                                .style(style::button_primary())
                                .on_press(Message::LoadMorePhotos),
                        );
                    }
                    column![
                        header,
                        scrollable(album_row).height(Length::Shrink),
                        text(format!("Found {} photos", self.photos.len())).size(16),
                        scrollable(rows).height(Length::Fill),
                        grid,
                    ]
                }
            }
            ViewState::SelectedPhoto { photo, faces } => {
                let img: Element<Message> = if let Some(handle) = self.full_images.get(&photo.id) {
                    let base = image(handle.clone())
                        .width(Length::Fill)
                        .height(Length::Fill);
                    let w = photo.media_metadata.width.parse::<u32>().unwrap_or(0);
                    let h = photo.media_metadata.height.parse::<u32>().unwrap_or(0);
                    container(base)
                        .style(style::card())
                        .width(Length::Fill)
                        .height(Length::Fill)
                        .overlay(FaceRecognizer::new(faces.clone(), w, h).view())
                        .into()
                } else {
                    container(text("Loading..."))
                        .width(Length::Fill)
                        .height(Length::Fill)
                        .into()
                };
                let album_opts: Vec<AlbumOption> = self
                    .albums
                    .iter()
                    .map(|a| AlbumOption {
                        id: a.id.clone(),
                        title: a.title.clone().unwrap_or_else(|| "Untitled".into()),
                    })
                    .collect();
                let mut faces_col = column![];
                for (i, face) in faces.iter().enumerate() {
                    let row_elem = if self.editing_face == Some(i) {
                        row![
                            text_input("Name", &self.face_name_input)
                                .style(style::text_input())
                                .on_input(Message::FaceNameChanged),
                            button(Icon::new(MaterialSymbol::Save).color(Palette::ON_PRIMARY))
                                .style(style::button_primary())
                                .on_press(Message::SaveFaceName),
                            button(Icon::new(MaterialSymbol::Cancel).color(Palette::ON_SECONDARY))
                                .style(style::button_secondary())
                                .on_press(Message::CancelFaceName)
                        ]
                    } else {
                        let (x, y, w, h) = face.rect;
                        let label = format!(
                            "Face {} ({},{},{},{}): {}",
                            i + 1,
                            x,
                            y,
                            w,
                            h,
                            face.name.clone().unwrap_or_else(|| "Unknown".into())
                        );
                        row![
                            text(label),
                            button("Rename")
                                .style(style::button_primary())
                                .on_press(Message::StartRenameFace(i))
                        ]
                    };
                    faces_col = faces_col.push(row_elem);
                }
                let mut col = column![
                    header,
                    button(Icon::new(MaterialSymbol::Close).color(Palette::ON_PRIMARY))
                        .style(style::button_primary())
                        .on_press(Message::ClosePhoto),
                    img,
                    faces_col,
                    pick_list(
                        album_opts,
                        self.assign_selection.clone(),
                        Message::AlbumPicked
                    )
                ];
                #[cfg(feature = "gstreamer")]
                if photo.mime_type.starts_with("video/") {
                    col = col.push(
                        button(Icon::new(MaterialSymbol::PlayArrow).color(Palette::ON_PRIMARY))
                            .style(style::button_primary())
                            .on_press(Message::PlayVideo(photo.clone())),
                    );
                }
                #[cfg(not(feature = "gstreamer"))]
                if photo.mime_type.starts_with("video/") {
                    col = col.push(text("Video playback not available"));
                }
                col
            }
            #[cfg(feature = "gstreamer")]
            ViewState::PlayingVideo { player, .. } => {
                let frame = player
                    .frame_handle()
                    .unwrap_or_else(|| image::Handle::from_pixels(1, 1, vec![0, 0, 0, 0]));
                let duration = player.duration_seconds();
                let position = player.position_seconds();
                let play_icon = if matches!(player.play_status(), PlayStatus::Playing) {
                    MaterialSymbol::Pause
                } else {
                    MaterialSymbol::PlayArrow
                };
                column![
                    header,
                    row![
                        button(Icon::new(play_icon).color(Palette::ON_PRIMARY))
                            .style(style::button_primary())
                            .on_press(Message::ToggleVideoPlay),
                        slider(0.0..=duration, position, Message::SeekVideo)
                            .style(style::slider_primary())
                            .width(Length::Fill),
                        button(Icon::new(MaterialSymbol::Close).color(Palette::ON_PRIMARY))
                            .style(style::button_primary())
                            .on_press(Message::CloseVideo)
                    ]
                    .spacing(Palette::SPACING)
                    .align_items(iced::Alignment::Center),
                    image(frame).width(Length::Fill).height(Length::Fill)
                ]
            }
        };

        let mut base = column![].spacing(Palette::SPACING);
        if let Some(b) = error_banner {
            base = base.push(b);
        }
        base = base.push(content);
        if let Some(d) = album_dialog {
            base = base.push(d);
        }
        if let Some(d) = rename_dialog {
            base = base.push(d);
        }
        if let Some(d) = delete_dialog {
            base = base.push(d);
        }
        if let Some(d) = settings_dialog {
            base = base.push(d);
        }

        container(base)
            .style(style::card())
            .width(Length::Fill)
            .height(Length::Fill)
            .padding(Palette::SPACING)
            .into()
    }
}<|MERGE_RESOLUTION|>--- conflicted
+++ resolved
@@ -1301,41 +1301,41 @@
                             } else {
                                 None
                             };
-<<<<<<< HEAD
-=======
-                            let faces_only = faces;
-                                SearchMode::DateRange => {
-                                    if let Some((s, e)) = search::parse_date_query(&query) {
-                                        cache
-                                            .get_media_items_by_date_range(s, e)
-                                            .map_err(|e| e.to_string())
-                                    } else {
-                                        Ok(Vec::new())
-                                    }
-                                }
-                                SearchMode::Description => cache
-                                    .get_media_items_by_description(&query)
-                                    .map_err(|e| e.to_string()),
-                                SearchMode::Favoriten => cache
-                                    .get_favorite_media_items()
-                                    .map_err(|e| e.to_string()),
-                                SearchMode::Filename => cache
-                                    .get_media_items_by_filename(&query)
-                                    .map_err(|e| e.to_string()),
-                                SearchMode::MimeType => cache
-                                    .get_media_items_by_mime_type(&query)
-                                    .map_err(|e| e.to_string()),
-                                SearchMode::CameraModel => cache
-                                    .get_media_items_by_camera_model(&query)
-                                    .map_err(|e| e.to_string()),
-                                SearchMode::CameraMake => cache
-                                    .get_media_items_by_camera_make(&query)
-                                    .map_err(|e| e.to_string()),
-                                SearchMode::Text => cache
-                                    .get_media_items_by_text(&query)
-                                    .map_err(|e| e.to_string()),
-                            }?;
->>>>>>> c5bf291a
+
+                          
+                          let faces_only = faces;
+let media_items = match search_mode {
+    SearchMode::DateRange => {
+        if let Some((s, e)) = search::parse_date_query(&query) {
+            cache
+                .get_media_items_by_date_range(s, e)
+                .map_err(|e| e.to_string())
+        } else {
+            Ok(Vec::new())
+        }
+    }
+    SearchMode::Description => cache
+        .get_media_items_by_description(&query)
+        .map_err(|e| e.to_string()),
+    SearchMode::Favoriten => cache
+        .get_favorite_media_items()
+        .map_err(|e| e.to_string()),
+    SearchMode::Filename => cache
+        .get_media_items_by_filename(&query)
+        .map_err(|e| e.to_string()),
+    SearchMode::MimeType => cache
+        .get_media_items_by_mime_type(&query)
+        .map_err(|e| e.to_string()),
+    SearchMode::CameraModel => cache
+        .get_media_items_by_camera_model(&query)
+        .map_err(|e| e.to_string()),
+    SearchMode::CameraMake => cache
+        .get_media_items_by_camera_make(&query)
+        .map_err(|e| e.to_string()),
+    SearchMode::Text => cache
+        .get_media_items_by_text(&query)
+        .map_err(|e| e.to_string()),
+}?;
 
                             let start_dt = search::parse_single_date(&start, false);
                             let end_dt = search::parse_single_date(&end, true);
