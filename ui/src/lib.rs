//! User Interface module for GooglePicz.

mod image_loader;

pub use image_loader::{ImageLoader, ImageLoaderError};

use api_client::{Album, ApiClient, MediaItem};
use auth;
use cache::CacheManager;
use chrono::{DateTime, Utc};
use iced::subscription;
use iced::widget::container::Appearance;
use iced::widget::image::Handle;
use iced::widget::{
    button, column, container, image, pick_list, row, scrollable, text, text_input, Column,
};
use iced::Border;
use iced::Color;
use iced::{executor, Application, Command, Element, Length, Settings, Subscription, Theme};
use std::path::PathBuf;
use std::io::Write;
use std::sync::Arc;
use sync::{SyncProgress, SyncTaskError};
use tokio::sync::mpsc;
use tokio::sync::Mutex;
use tokio::time::{sleep, Duration};
#[cfg(feature = "gstreamer")]
use gstreamer_iced::{GstreamerIcedBase, GStreamerMessage, PlayStatus};
#[cfg(feature = "gstreamer")]
use gstreamer_iced::reexport::url;

const ERROR_DISPLAY_DURATION: Duration = Duration::from_secs(5);

fn parse_date_query(query: &str) -> Option<(DateTime<Utc>, DateTime<Utc>)> {
    use chrono::{NaiveDate, TimeZone};
    if let Some(idx) = query.find("..") {
        let start_str = &query[..idx];
        let end_str = &query[idx + 2..];
        if let (Ok(s), Ok(e)) = (
            NaiveDate::parse_from_str(start_str, "%Y-%m-%d"),
            NaiveDate::parse_from_str(end_str, "%Y-%m-%d"),
        ) {
            let start = Utc.from_utc_datetime(&s.and_hms_opt(0, 0, 0)?);
            let end = Utc.from_utc_datetime(&e.and_hms_opt(23, 59, 59)?);
            return Some((start, end));
        }
    } else if let Ok(d) = NaiveDate::parse_from_str(query, "%Y-%m-%d") {
        let start = Utc.from_utc_datetime(&d.and_hms_opt(0, 0, 0)?);
        let end = Utc.from_utc_datetime(&d.and_hms_opt(23, 59, 59)?);
        return Some((start, end));
    }
    None
}

fn error_container_style() -> iced::theme::Container {
    iced::theme::Container::Custom(Box::new(|_theme: &Theme| Appearance {
        text_color: Some(Color::from_rgb(0.5, 0.0, 0.0)),
        background: Some(Color::from_rgb(1.0, 0.9, 0.9).into()),
        border: Border {
            color: Color::from_rgb(0.8, 0.0, 0.0),
            width: 1.0,
            radius: 2.0.into(),
        },
        shadow: Default::default(),
    }))
}

#[cfg_attr(feature = "trace-spans", tracing::instrument(skip(progress, errors)))]
pub fn run(
    progress: Option<mpsc::UnboundedReceiver<SyncProgress>>,
    errors: Option<mpsc::UnboundedReceiver<SyncTaskError>>,
    preload: usize,
    cache_dir: PathBuf,
) -> iced::Result {
    GooglePiczUI::run(Settings::with_flags((progress, errors, preload, cache_dir)))
}

#[derive(Debug, Clone)]
pub enum Message {
    LoadPhotos,
    PhotosLoaded(Result<Vec<MediaItem>, String>),
    LoadAlbums,
    AlbumsLoaded(Result<Vec<Album>, String>),
    RefreshPhotos,
    ThumbnailLoaded(String, Result<Handle, String>),
    LoadThumbnail(String, String), // media_id, base_url
    LoadFullImage(String, String),
    FullImageLoaded(String, Result<Handle, String>),
    SelectPhoto(MediaItem),
    SelectAlbum(Option<String>),
    ClosePhoto,
    SyncProgress(SyncProgress),
    SyncError(SyncTaskError),
    DismissError(usize),
    ShowCreateAlbumDialog,
    AlbumTitleChanged(String),
    CreateAlbum,
    AlbumCreated(Result<Album, String>),
    CancelCreateAlbum,
    AlbumPicked(AlbumOption),
    AlbumAssigned(Result<(), String>),
    RenameAlbum(String, String),
    DeleteAlbum(String),
    ShowRenameAlbumDialog(String, String),
    RenameAlbumTitleChanged(String),
    ConfirmRenameAlbum,
    CancelRenameAlbum,
    ShowDeleteAlbumDialog(String),
    ConfirmDeleteAlbum,
    CancelDeleteAlbum,
    SearchInputChanged(String),
    SearchModeChanged(SearchMode),
    PerformSearch,
    #[cfg(feature = "gstreamer")]
    PlayVideo(MediaItem),
    #[cfg(feature = "gstreamer")]
    VideoEvent(GStreamerMessage),
    #[cfg(feature = "gstreamer")]
    CloseVideo,
    ClearErrors,
}

#[derive(Debug, Clone, PartialEq)]
pub struct AlbumOption {
    id: String,
    title: String,
}

impl std::fmt::Display for AlbumOption {
    fn fmt(&self, f: &mut std::fmt::Formatter<'_>) -> std::fmt::Result {
        write!(f, "{}", self.title)
    }
}



#[derive(Debug, Clone, Copy, PartialEq, Eq)]
pub enum SearchMode {
    Filename,
    Description,
    Text,
    Favoriten,
    DateRange,
    MimeType,
    CameraModel,
}

impl SearchMode {
    const ALL: [SearchMode; 7] = [
        SearchMode::Filename,
        SearchMode::Description,
        SearchMode::Text,
        SearchMode::Favoriten,
        SearchMode::DateRange,
        SearchMode::MimeType,
        SearchMode::CameraModel,
    ];
}

impl std::fmt::Display for SearchMode {
    fn fmt(&self, f: &mut std::fmt::Formatter<'_>) -> std::fmt::Result {
        let s = match self {
            SearchMode::Filename => "Filename",
            SearchMode::Description => "Beschreibung",
            SearchMode::Text => "Dateiname/Beschr.",
            SearchMode::Favoriten => "Favoriten",
            SearchMode::DateRange => "Datum von/bis",
            SearchMode::MimeType => "Dateityp",
            SearchMode::CameraModel => "Kamera-Modell",
        };
        write!(f, "{}", s)
    }
}

#[derive(Debug)]
enum ViewState {
    Grid,
    SelectedPhoto(MediaItem),
    #[cfg(feature = "gstreamer")]
    PlayingVideo(GstreamerIcedBase),
}

pub struct GooglePiczUI {
    photos: Vec<MediaItem>,
    albums: Vec<Album>,
    loading: bool,
    cache_manager: Option<Arc<Mutex<CacheManager>>>,
    image_loader: Arc<Mutex<ImageLoader>>,
    thumbnails: std::collections::HashMap<String, Handle>,
    full_images: std::collections::HashMap<String, Handle>,
    progress_receiver: Option<Arc<Mutex<mpsc::UnboundedReceiver<SyncProgress>>>>,
    error_receiver: Option<Arc<Mutex<mpsc::UnboundedReceiver<SyncTaskError>>>>,
    synced: u64,
    syncing: bool,
    last_synced: Option<DateTime<Utc>>,
    sync_status: String,
    state: ViewState,
    selected_album: Option<String>,
    errors: Vec<String>,
    preload_count: usize,
    creating_album: bool,
    new_album_title: String,
    assign_selection: Option<AlbumOption>,
    renaming_album: Option<String>,
    rename_album_title: String,
    deleting_album: Option<String>,
    search_mode: SearchMode,
    search_query: String,
    error_log_path: PathBuf,
}

impl GooglePiczUI {
    /// Expose current state for testing purposes
    pub fn state_debug(&self) -> String {
        format!("{:?}", self.state)
    }

    /// Return number of stored errors
    pub fn error_count(&self) -> usize {
        self.errors.len()
    }

    pub fn photo_count(&self) -> usize {
        self.photos.len()
    }

    pub fn album_count(&self) -> usize {
        self.albums.len()
    }

    pub fn renaming_album(&self) -> Option<String> {
        self.renaming_album.clone()
    }

    pub fn deleting_album(&self) -> Option<String> {
        self.deleting_album.clone()
    }

    pub fn search_query(&self) -> String {
        self.search_query.clone()
    }

    pub fn search_mode(&self) -> SearchMode {
        self.search_mode
    }

    pub fn rename_album_title(&self) -> String {
        self.rename_album_title.clone()
    }
    fn log_error(&self, msg: &str) {
        if let Ok(mut file) = std::fs::OpenOptions::new()
            .create(true)
            .append(true)
            .open(&self.error_log_path)
        {
            let _ = writeln!(file, "{}", msg);
        }
    }
    fn error_timeout() -> Command<Message> {
        Command::perform(
            async {
                sleep(ERROR_DISPLAY_DURATION).await;
            },
            |_| Message::ClearErrors,
        )
    }
}

impl Application for GooglePiczUI {
    type Executor = executor::Default;
    type Message = Message;
    type Theme = Theme;
    type Flags = (
        Option<mpsc::UnboundedReceiver<SyncProgress>>,
        Option<mpsc::UnboundedReceiver<SyncTaskError>>,
        usize,
        PathBuf,
    );

    #[cfg_attr(feature = "trace-spans", tracing::instrument(skip(flags)))]
    fn new(flags: Self::Flags) -> (Self, Command<Message>) {
        let (progress_flag, error_flag, preload_count, cache_dir) = flags;
        let mut init_errors = Vec::new();
        let error_log_path = cache_dir.join("ui_errors.log");
        let cache_path = cache_dir.join("cache.sqlite");

        let cache_manager = match CacheManager::new(&cache_path) {
            Ok(cm) => Some(Arc::new(Mutex::new(cm))),
            Err(e) => {
                let msg = format!("Failed to initialize cache: {}", e);
                init_errors.push(msg.clone());
                if let Ok(mut f) = std::fs::OpenOptions::new()
                    .create(true)
                    .append(true)
                    .open(&error_log_path)
                {
                    let _ = writeln!(f, "{}", msg);
                }
                None
            }
        };

        let last_synced = if let Some(cm) = &cache_manager {
            let cache = cm.blocking_lock();
            cache.get_last_sync().ok()
        } else {
            None
        };

        let image_loader = Arc::new(Mutex::new(ImageLoader::new(cache_dir.clone())));

        let progress_receiver = progress_flag.map(|rx| Arc::new(Mutex::new(rx)));
        let error_receiver = error_flag.map(|rx| Arc::new(Mutex::new(rx)));

        let status = match last_synced {
            Some(ts) => format!("Last synced {}", ts.to_rfc3339()),
            None => "Never synced".to_string(),
        };

        let app = Self {
            photos: Vec::new(),
            albums: Vec::new(),
            loading: false,
            cache_manager,
            image_loader,
            thumbnails: std::collections::HashMap::new(),
            full_images: std::collections::HashMap::new(),
            progress_receiver,
            error_receiver,
            synced: 0,
            syncing: false,
            last_synced,
            sync_status: status,
            state: ViewState::Grid,
            selected_album: None,
            errors: init_errors,
            preload_count,
            creating_album: false,
            new_album_title: String::new(),
            assign_selection: None,
            renaming_album: None,
            rename_album_title: String::new(),
            deleting_album: None,
            search_mode: SearchMode::Filename,
            search_query: String::new(),
            error_log_path,
        };

        (
            app,
            Command::batch(vec![
                Command::perform(async {}, |_| Message::LoadPhotos),
                Command::perform(async {}, |_| Message::LoadAlbums),
            ]),
        )
    }

    fn title(&self) -> String {
        String::from("GooglePicz - Google Photos Manager")
    }

    #[cfg_attr(feature = "trace-spans", tracing::instrument(skip(self)))]
    fn update(&mut self, message: Message) -> Command<Message> {
        match message {
            Message::LoadPhotos => {
                self.loading = true;
                if let Some(album_id) = &self.selected_album {
                    let album_id = album_id.clone();
                    return Command::perform(
                        async move {
                            let token = auth::ensure_access_token_valid()
                                .await
                                .map_err(|e| e.to_string())?;
                            let client = ApiClient::new(token);
                            client
                                .get_album_media_items(&album_id, 100, None)
                                .await
                                .map(|r| r.0)
                                .map_err(|e| e.to_string())
                        },
                        Message::PhotosLoaded,
                    );
                } else if let Some(cache_manager) = &self.cache_manager {
                    let cache_manager = cache_manager.clone();
                    return Command::perform(
                        async move {
                            let cache = {
                                let guard = cache_manager.lock().await;
                                guard.clone()
                            };
                            cache
                                .get_all_media_items_async()
                                .await
                                .map_err(|e| e.to_string())
                        },
                        Message::PhotosLoaded,
                    );
                }
            }
            Message::PhotosLoaded(result) => {
                self.loading = false;
                match result {
                    Ok(photos) => {
                        self.photos = photos;
                        // Start loading thumbnails for configured number of photos
                        let mut commands = Vec::new();
                        for photo in self.photos.iter().take(self.preload_count) {
                            let media_id = photo.id.clone();
                            let base_url = photo.base_url.clone();
                            commands.push(Command::perform(async {}, move |_| {
                                Message::LoadThumbnail(media_id.clone(), base_url.clone())
                            }));
                        }
                        return Command::batch(commands);
                    }
                    Err(error) => {
                        self.errors
                            .push(format!("Failed to load photos: {}", error));
                        return GooglePiczUI::error_timeout();
                    }
                }
            }
            Message::LoadAlbums => {
                return Command::perform(
                    async {
                        let token = auth::ensure_access_token_valid()
                            .await
                            .map_err(|e| e.to_string())?;
                        let client = ApiClient::new(token);
                        client
                            .list_albums(50, None)
                            .await
                            .map(|r| r.0)
                            .map_err(|e| e.to_string())
                    },
                    Message::AlbumsLoaded,
                );
            }
            Message::AlbumsLoaded(result) => match result {
                Ok(albums) => {
                    self.albums = albums;
                }
                Err(err) => {
                    let msg = format!("Failed to load albums: {}", err);
                    self.errors.push(msg.clone());
                    self.log_error(&msg);
                    return GooglePiczUI::error_timeout();
                }
            },
            Message::RefreshPhotos => {
                return Command::batch(vec![
                    Command::perform(async {}, |_| Message::LoadPhotos),
                    Command::perform(async {}, |_| Message::LoadAlbums),
                ]);
            }
            Message::LoadThumbnail(media_id, base_url) => {
                let image_loader = self.image_loader.clone();
                let id_clone = media_id.clone();
                let base_clone = base_url.clone();
                return Command::perform(
                    async move {
                        let loader = image_loader.lock().await;
                        loader.load_thumbnail(&id_clone, &base_clone).await
                    },
                    move |result| {
                        Message::ThumbnailLoaded(media_id, result.map_err(|e| e.to_string()))
                    },
                );
            }
            Message::ThumbnailLoaded(media_id, result) => match result {
                Ok(handle) => {
                    self.thumbnails.insert(media_id, handle);
                }
                Err(error) => {
                    let msg = format!("Failed to load thumbnail for {}: {}", media_id, error);
                    self.errors.push(msg.clone());
                    self.log_error(&msg);
                    return GooglePiczUI::error_timeout();
                }
            },
            Message::SelectPhoto(photo) => {
                let id = photo.id.clone();
                let url = photo.base_url.clone();
                self.state = ViewState::SelectedPhoto(photo);
                return Command::perform(async {}, move |_| {
                    Message::LoadFullImage(id.clone(), url.clone())
                });
            }
            Message::SelectAlbum(album_id) => {
                self.selected_album = album_id;
                return Command::perform(async {}, |_| Message::LoadPhotos);
            }
            Message::LoadFullImage(media_id, base_url) => {
                let loader = self.image_loader.clone();
                let id_clone = media_id.clone();
                let base_clone = base_url.clone();
                return Command::perform(
                    async move {
                        let loader = loader.lock().await;
                        loader.load_full_image(&id_clone, &base_clone).await
                    },
                    move |res| Message::FullImageLoaded(media_id, res.map_err(|e| e.to_string())),
                );
            }
            Message::FullImageLoaded(media_id, result) => match result {
                Ok(handle) => {
                    self.full_images.insert(media_id, handle);
                }
                Err(error) => {
                    let msg = format!("Failed to load image: {}", error);
                    self.errors.push(msg.clone());
                    self.log_error(&msg);
                    return GooglePiczUI::error_timeout();
                }
            },
            Message::ClosePhoto => {
                self.state = ViewState::Grid;
            }
            #[cfg(feature = "gstreamer")]
            Message::PlayVideo(item) => {
                let url = format!("{}=dv", item.base_url);
<<<<<<< HEAD
                if let Ok(mut player) = GstreamerIcedBase::new_url(&url::Url::parse(&url).unwrap(), false) {
                    let _ = player.update(GStreamerMessage::PlayStatusChanged(PlayStatus::Playing));
                    self.state = ViewState::PlayingVideo(player);
                } else {
                    let msg = "Failed to start video".to_string();
                    self.errors.push(msg.clone());
                    self.log_error(&msg);
                    return GooglePiczUI::error_timeout();
=======
                match GstreamerIcedBase::new_url(&url::Url::parse(&url).unwrap(), false) {
                    Ok(mut player) => {
                        player.update(GStreamerMessage::PlayStatusChanged(PlayStatus::Playing));
                        self.state = ViewState::PlayingVideo(player);
                    }
                    Err(e) => {
                        let msg = format!("Failed to start video: {e}. Missing codecs?");
                        self.errors.push(msg.clone());
                        self.log_error(&msg);
                        return GooglePiczUI::error_timeout();
                    }
>>>>>>> 5b7fc17e
                }
            }
            #[cfg(feature = "gstreamer")]
            Message::VideoEvent(msg) => {
                if let ViewState::PlayingVideo(player) = &mut self.state {
                    if let GStreamerMessage::BusGoToEnd = msg {
                        self.state = ViewState::Grid;
                        return Command::none();
                    }
                    return player.update(msg).map(Message::VideoEvent);
                }
            }
            #[cfg(feature = "gstreamer")]
            Message::CloseVideo => {
                self.state = ViewState::Grid;
            }
            Message::SyncProgress(progress) => match progress {
                SyncProgress::Started => {
                    self.synced = 0;
                    self.syncing = true;
                    self.sync_status = "Sync started".into();
                }
                SyncProgress::Retrying(wait) => {
                    self.syncing = false;
                    self.sync_status = format!("Retrying in {}s", wait);
                }
                SyncProgress::ItemSynced(count) => {
                    self.synced = count;
                    self.syncing = true;
                    self.sync_status = format!("Syncing {} items", count);
                }
                SyncProgress::Finished(total) => {
                    self.synced = total;
                    self.syncing = false;
                    self.last_synced = Some(Utc::now());
                    self.sync_status = format!("Sync completed: {} items", total);
                }
            },
            Message::SyncError(err_msg) => {
                tracing::error!("Sync error: {}", err_msg);
                let detail = match &err_msg {
                    SyncTaskError::TokenRefreshFailed(msg)
                    | SyncTaskError::PeriodicSyncFailed(msg)
                    | SyncTaskError::Other(msg)
                    | SyncTaskError::Aborted(msg) => msg.clone(),
                    SyncTaskError::RestartAttempt(attempt) => format!("Restart attempt {attempt}"),
                };
                if let Some(idx) = detail.find("last_success:") {
                    let ts_str = detail[idx + "last_success:".len()..].trim();
                    if let Some(end) = ts_str.split_whitespace().next() {
                        if let Ok(dt) = DateTime::parse_from_rfc3339(end) {
                            self.last_synced = Some(dt.with_timezone(&Utc));
                        }
                    }
                }
                self.errors.push(err_msg.to_string());
                self.log_error(&err_msg.to_string());
                self.sync_status = "Sync error".into();
                self.syncing = false;
                return GooglePiczUI::error_timeout();
            }
            Message::DismissError(index) => {
                if index < self.errors.len() {
                    self.errors.remove(index);
                }
            }
            Message::ClearErrors => {
                self.errors.clear();
            }
            Message::ShowCreateAlbumDialog => {
                self.creating_album = true;
            }
            Message::AlbumTitleChanged(title) => {
                self.new_album_title = title;
            }
            Message::CreateAlbum => {
                let title = self.new_album_title.clone();
                self.new_album_title.clear();
                self.creating_album = false;
                let cache_manager = self.cache_manager.clone();
                return Command::perform(
                    async move {
                        let token = auth::ensure_access_token_valid()
                            .await
                            .map_err(|e| e.to_string())?;
                        let client = ApiClient::new(token);
                        let album = client
                            .create_album(&title)
                            .await
                            .map_err(|e| e.to_string())?;
                        if let Some(cm) = cache_manager {
                            let cache = {
                                let guard = cm.lock().await;
                                guard.clone()
                            };
                            if let Err(e) = cache.insert_album_async(album.clone()).await {
                                return Err(e.to_string());
                            }
                        }
                        Ok(album)
                    },
                    Message::AlbumCreated,
                );
            }
            Message::AlbumCreated(result) => match result {
                Ok(album) => {
                    self.albums.push(album);
                }
                Err(err) => {
                    let msg = format!("Failed to create album: {}", err);
                    self.errors.push(msg.clone());
                    self.log_error(&msg);
                    return GooglePiczUI::error_timeout();
                }
            },
            Message::CancelCreateAlbum => {
                self.creating_album = false;
                self.new_album_title.clear();
            }
            Message::AlbumPicked(album) => {
                self.assign_selection = Some(album.clone());
                if let ViewState::SelectedPhoto(photo) = &self.state {
                    if let Some(cm) = &self.cache_manager {
                        let cm = cm.clone();
                        let media_id = photo.id.clone();
                        let album_id = album.id.clone();
                        return Command::perform(
                            async move {
                                let cache = {
                                    let guard = cm.lock().await;
                                    guard.clone()
                                };
                                cache
                                    .associate_media_item_with_album_async(media_id.clone(), album_id.clone())
                                    .await
                                    .map_err(|e| e.to_string())
                            },
                            Message::AlbumAssigned,
                        );
                    }
                }
            }
            Message::AlbumAssigned(res) => {
                self.assign_selection = None;
                if let Err(e) = res {
                    let msg = format!("Failed to assign photo: {}", e);
                    self.errors.push(msg.clone());
                    self.log_error(&msg);
                    return GooglePiczUI::error_timeout();
                }
            }
            Message::ShowRenameAlbumDialog(id, title) => {
                self.renaming_album = Some(id);
                self.rename_album_title = title;
            }
            Message::RenameAlbumTitleChanged(t) => {
                self.rename_album_title = t;
            }
            Message::ConfirmRenameAlbum => {
                if let Some(id) = self.renaming_album.take() {
                    let title = self.rename_album_title.clone();
                    self.rename_album_title.clear();
                    return self.update(Message::RenameAlbum(id, title));
                }
            }
            Message::CancelRenameAlbum => {
                self.renaming_album = None;
                self.rename_album_title.clear();
            }
            Message::ShowDeleteAlbumDialog(id) => {
                self.deleting_album = Some(id);
            }
            Message::ConfirmDeleteAlbum => {
                if let Some(id) = self.deleting_album.take() {
                    return self.update(Message::DeleteAlbum(id));
                }
            }
            Message::CancelDeleteAlbum => {
                self.deleting_album = None;
            }
            Message::SearchInputChanged(q) => {
                self.search_query = q;
            }
            Message::SearchModeChanged(mode) => {
                self.search_mode = mode;
            }
            Message::PerformSearch => {
                if let Some(cm) = &self.cache_manager {
                    let cm = cm.clone();
                    let query = self.search_query.clone();
                    let mode = self.search_mode;
                    return Command::perform(
                        async move {
                            let cache = {
                                let guard = cm.lock().await;
                                guard.clone()
                            };
                            match mode {
                                SearchMode::DateRange => {
                                    if let Some((s, e)) = parse_date_query(&query) {
                                        cache
                                            .get_media_items_by_date_range(s, e)
                                            .map_err(|e| e.to_string())
                                    } else {
                                        Ok(Vec::new())
                                    }
                                }
                                SearchMode::Description => cache
                                    .get_media_items_by_description(&query)
                                    .map_err(|e| e.to_string()),
                                SearchMode::Text => cache
                                    .get_media_items_by_text(&query)
                                    .map_err(|e| e.to_string()),
                                SearchMode::Favoriten => cache
                                    .get_media_items_by_favorite(true)
                                    .map_err(|e| e.to_string()),
                                SearchMode::Filename => cache
                                    .get_media_items_by_filename(&query)
                                    .map_err(|e| e.to_string()),
                                SearchMode::MimeType => cache
                                    .get_media_items_by_mime_type(&query)
                                    .map_err(|e| e.to_string()),
                                SearchMode::CameraModel => cache
                                    .get_media_items_by_camera_model(&query)
                                    .map_err(|e| e.to_string()),
                            }
                        },
                        Message::PhotosLoaded,
                    );
                }
            }
            Message::RenameAlbum(id, title) => {
                let cache_manager = self.cache_manager.clone();
                return Command::perform(
                    async move {
                        let token = auth::ensure_access_token_valid()
                            .await
                            .map_err(|e| e.to_string())?;
                        let client = ApiClient::new(token);
                        client.rename_album(&id, &title).await.map_err(|e| e.to_string())?;
                        if let Some(cm) = cache_manager {
                            let cache = {
                                let guard = cm.lock().await;
                                guard.clone()
                            };
                            cache
                                .rename_album_async(id.clone(), title.clone())
                                .await
                                .map_err(|e| e.to_string())?;
                        }
                        Ok::<(), String>(())
                    },
                    |_: Result<_, _>| Message::LoadAlbums,
                );
            }
            Message::DeleteAlbum(id) => {
                let cache_manager = self.cache_manager.clone();
                return Command::perform(
                    async move {
                        let token = auth::ensure_access_token_valid()
                            .await
                            .map_err(|e| e.to_string())?;
                        let client = ApiClient::new(token);
                        client.delete_album(&id).await.map_err(|e| e.to_string())?;
                        if let Some(cm) = cache_manager {
                            let cache = {
                                let guard = cm.lock().await;
                                guard.clone()
                            };
                            cache
                                .delete_album_async(id.clone())
                                .await
                                .map_err(|e| e.to_string())?;
                        }
                        Ok::<(), String>(())
                    },
                    |_: Result<_, _>| Message::LoadAlbums,
                );
            }
        }
        Command::none()
    }

    #[cfg_attr(feature = "trace-spans", tracing::instrument(skip(self)))]
    fn subscription(&self) -> Subscription<Message> {
        let mut subs: Vec<Subscription<Message>> = Vec::new();

        if let Some(progress_rx) = &self.progress_receiver {
            let progress_rx = progress_rx.clone();
            subs.push(subscription::unfold("progress", progress_rx, |rx| async move {
                let mut lock = rx.lock().await;
                let msg = match lock.recv().await {
                    Some(p) => Message::SyncProgress(p),
                    None => Message::SyncProgress(SyncProgress::Finished(0)),
                };
                drop(lock);
                (msg, rx)
            }));
        }

        if let Some(error_rx) = &self.error_receiver {
            let error_rx = error_rx.clone();
            subs.push(subscription::unfold("errors", error_rx, |rx| async move {
                let mut lock = rx.lock().await;
                let msg = match lock.recv().await {
                    Some(e) => Message::SyncError(e),
                    None => Message::SyncProgress(SyncProgress::Finished(0)),
                };
                drop(lock);
                (msg, rx)
            }));
        }

        #[cfg(feature = "gstreamer")]
        if let ViewState::PlayingVideo(player) = &self.state {
            subs.push(player.subscription().map(Message::VideoEvent));
        }

        Subscription::batch(subs)
    }

    #[cfg_attr(feature = "trace-spans", tracing::instrument(skip(self)))]
    fn view(&self) -> Element<Message> {
        let placeholder = match self.search_mode {
            SearchMode::MimeType => "Mime type",
            SearchMode::CameraModel => "Camera model",
            SearchMode::DateRange => "YYYY-MM-DD..YYYY-MM-DD",
            _ => "Search",
        };

        let mut header = row![
            text("GooglePicz").size(24),
            button("Refresh").on_press(Message::RefreshPhotos),
            button("New Album…").on_press(Message::ShowCreateAlbumDialog),
            text_input(placeholder, &self.search_query)
                .on_input(Message::SearchInputChanged),
            pick_list(
                &SearchMode::ALL[..],
                Some(self.search_mode),
                Message::SearchModeChanged,
            ),
            button("Search").on_press(Message::PerformSearch)
        ];

        if let Some(album_id) = &self.selected_album {
            header = header
                .push(
                    button("Rename").on_press(Message::ShowRenameAlbumDialog(
                        album_id.clone(),
                        self.albums
                            .iter()
                            .find(|a| a.id == *album_id)
                            .and_then(|a| a.title.clone())
                            .unwrap_or_default(),
                    )),
                )
                .push(button("Delete").on_press(Message::ShowDeleteAlbumDialog(album_id.clone())));
        }

        header = header
            .push(text(self.sync_status.clone()))
            .push(text(match self.last_synced {
                Some(ts) => format!("Last synced {}", ts.to_rfc3339()),
                None => "Never synced".to_string(),
            }))
            .push(text(format!("Errors: {}", self.errors.len())))
            .spacing(20)
            .align_items(iced::Alignment::Center);

        let error_banner = if self.errors.is_empty() {
            None
        } else {
            let mut banner = Column::new().spacing(5);
            banner = banner.push(
                row![
                    text("Operation failed").size(16),
                    button("Dismiss All").on_press(Message::ClearErrors)
                ]
                .spacing(10)
                .align_items(iced::Alignment::Center),
            );
            for (i, msg) in self.errors.iter().enumerate() {
                let row = row![
                    text(msg.clone()).size(16),
                    button("Dismiss").on_press(Message::DismissError(i))
                ]
                .spacing(10)
                .align_items(iced::Alignment::Center);
                banner = banner.push(row);
            }
            Some(container(banner).style(error_container_style()).padding(10).width(Length::Fill))
        };

        let album_dialog = if self.creating_album {
            Some(
                column![
                    text_input("Album title", &self.new_album_title)
                        .on_input(Message::AlbumTitleChanged),
                    row![
                        button("Create").on_press(Message::CreateAlbum),
                        button("Cancel").on_press(Message::CancelCreateAlbum)
                    ]
                    .spacing(10)
                ]
                .spacing(10),
            )
        } else {
            None
        };

        let rename_dialog = if let Some(_) = &self.renaming_album {
            Some(
                column![
                    text_input("New title", &self.rename_album_title)
                        .on_input(Message::RenameAlbumTitleChanged),
                    row![
                        button("Rename").on_press(Message::ConfirmRenameAlbum),
                        button("Cancel").on_press(Message::CancelRenameAlbum)
                    ]
                    .spacing(10)
                ]
                .spacing(10),
            )
        } else {
            None
        };

        let delete_dialog = if self.deleting_album.is_some() {
            Some(
                column![
                    text("Delete album?").size(16),
                    row![
                        button("Delete").on_press(Message::ConfirmDeleteAlbum),
                        button("Cancel").on_press(Message::CancelDeleteAlbum)
                    ]
                    .spacing(10)
                ]
                .spacing(10),
            )
        } else {
            None
        };

        let content = match &self.state {
            ViewState::Grid => {
                if self.loading {
                    column![header, text("Loading photos...").size(16),]
                } else if self.photos.is_empty() {
                    column![
                        header,
                        text("No photos found. Make sure you have authenticated and synced your photos.").size(16),
                    ]
                } else {
                    let mut album_row =
                        row![button(text("All")).on_press(Message::SelectAlbum(None))].spacing(10);
                    for album in &self.albums {
                        let title = album.title.clone().unwrap_or_else(|| "Untitled".to_string());
                        let controls = row![
                            button(text(title.clone())).on_press(Message::SelectAlbum(Some(album.id.clone()))),
                            button("Rename").on_press(Message::ShowRenameAlbumDialog(album.id.clone(), title.clone())),
                            button("Delete").on_press(Message::ShowDeleteAlbumDialog(album.id.clone()))
                        ]
                        .spacing(5);
                        album_row = album_row.push(controls);
                    }

                    let mut rows = column![].spacing(10);
                    let mut current = row![].spacing(10);
                    let mut count = 0;
                    for photo in &self.photos {
                        let thumb: Element<Message> =
                            if let Some(handle) = self.thumbnails.get(&photo.id) {
                                image(handle.clone())
                                    .width(Length::Fixed(150.0))
                                    .height(Length::Fixed(150.0))
                                    .into()
                            } else {
                                container(text("Loading..."))
                                    .width(Length::Fixed(150.0))
                                    .height(Length::Fixed(150.0))
                                    .into()
                            };
                        let btn = button(thumb).on_press(Message::SelectPhoto(photo.clone()));
                        current = current.push(btn);
                        count += 1;
                        if count == 4 {
                            rows = rows.push(current);
                            current = row![].spacing(10);
                            count = 0;
                        }
                    }
                    if count > 0 {
                        rows = rows.push(current);
                    }
                    column![
                        header,
                        scrollable(album_row).height(Length::Shrink),
                        text(format!("Found {} photos", self.photos.len())).size(16),
                        scrollable(rows).height(Length::Fill),
                    ]
                }
            }
            ViewState::SelectedPhoto(photo) => {
                let img: Element<Message> = if let Some(handle) = self.full_images.get(&photo.id) {
                    image(handle.clone())
                        .width(Length::Fill)
                        .height(Length::Fill)
                        .into()
                } else {
                    container(text("Loading..."))
                        .width(Length::Fill)
                        .height(Length::Fill)
                        .into()
                };
                let album_opts: Vec<AlbumOption> = self
                    .albums
                    .iter()
                    .map(|a| AlbumOption {
                        id: a.id.clone(),
                        title: a.title.clone().unwrap_or_else(|| "Untitled".into()),
                    })
                    .collect();
                let mut col = column![
                    header,
                    button("Close").on_press(Message::ClosePhoto),
                    img,
                    pick_list(
                        album_opts,
                        self.assign_selection.clone(),
                        Message::AlbumPicked
                    )
                ];
                #[cfg(feature = "gstreamer")]
                if photo.mime_type.starts_with("video/") {
                    col = col.push(button("Play Video").on_press(Message::PlayVideo(photo.clone())));
                }
                #[cfg(not(feature = "gstreamer"))]
                if photo.mime_type.starts_with("video/") {
                    col = col.push(text("Video playback not available"));
                }
                col
            }
            #[cfg(feature = "gstreamer")]
            ViewState::PlayingVideo(player) => {
                let frame = player
                    .frame_handle()
                    .unwrap_or_else(|| image::Handle::from_pixels(1, 1, vec![0, 0, 0, 0]));
                column![
                    header,
                    button("Close").on_press(Message::CloseVideo),
                    image(frame).width(Length::Fill).height(Length::Fill)
                ]
            }
        };

        let mut base = column![].spacing(20);
        if let Some(b) = error_banner {
            base = base.push(b);
        }
        base = base.push(content);
        if let Some(d) = album_dialog {
            base = base.push(d);
        }
        if let Some(d) = rename_dialog {
            base = base.push(d);
        }
        if let Some(d) = delete_dialog {
            base = base.push(d);
        }

        container(base)
            .width(Length::Fill)
            .height(Length::Fill)
            .padding(20)
            .into()
    }
}<|MERGE_RESOLUTION|>--- conflicted
+++ resolved
@@ -519,7 +519,6 @@
             #[cfg(feature = "gstreamer")]
             Message::PlayVideo(item) => {
                 let url = format!("{}=dv", item.base_url);
-<<<<<<< HEAD
                 if let Ok(mut player) = GstreamerIcedBase::new_url(&url::Url::parse(&url).unwrap(), false) {
                     let _ = player.update(GStreamerMessage::PlayStatusChanged(PlayStatus::Playing));
                     self.state = ViewState::PlayingVideo(player);
@@ -528,7 +527,6 @@
                     self.errors.push(msg.clone());
                     self.log_error(&msg);
                     return GooglePiczUI::error_timeout();
-=======
                 match GstreamerIcedBase::new_url(&url::Url::parse(&url).unwrap(), false) {
                     Ok(mut player) => {
                         player.update(GStreamerMessage::PlayStatusChanged(PlayStatus::Playing));
@@ -540,7 +538,6 @@
                         self.log_error(&msg);
                         return GooglePiczUI::error_timeout();
                     }
->>>>>>> 5b7fc17e
                 }
             }
             #[cfg(feature = "gstreamer")]
