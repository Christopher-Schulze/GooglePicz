//! User Interface module for GooglePicz.

mod image_loader;
mod video_downloader;
#[path = "../app/src/config.rs"]
mod app_config;
mod style;
mod icon;
mod search;
mod album_dialogs;
mod settings;
mod face_recognizer;

pub use icon::{Icon, MaterialSymbol};
pub use search::SearchMode;
pub use album_dialogs::AlbumOption;
pub use face_recognizer::FaceRecognizer;

pub use image_loader::{ImageLoader, ImageLoaderError};
pub use video_downloader::{VideoDownloader, VideoDownloadError};

use api_client::{Album, ApiClient, MediaItem};
use app_config::AppConfig;
use auth;
use cache::CacheManager;
use google_material_symbols;
use crate::style::{self, Palette};
use face_recognition;
use chrono::{DateTime, Utc};
use iced::subscription;
use iced::widget::container::Appearance;
use iced::widget::image::Handle;
use iced::widget::{
    button, checkbox, column, container, image, pick_list, progress_bar, row,
    scrollable, slider, text, text_input, Column,
};
use iced::Border;
use iced::Color;
use iced::{event, keyboard, executor, Application, Command, Element, Length, Settings, Subscription, Theme};
use std::path::PathBuf;
use std::io::Write;
use std::sync::Arc;
use sync::{SyncProgress, SyncTaskError};
use tokio::sync::mpsc;
use tokio::sync::Mutex;
use tokio::time::{sleep, Duration};
use rfd::AsyncFileDialog;
#[cfg(feature = "gstreamer")]
use gstreamer_iced::{GstreamerIcedBase, GStreamerMessage, PlayStatus};
#[cfg(feature = "gstreamer")]
use gstreamer_iced::reexport::url;
#[cfg(feature = "gstreamer")]
use gstreamer as gst;
#[cfg(feature = "gstreamer")]
use tempfile::TempPath;

const ERROR_DISPLAY_DURATION: Duration = Duration::from_secs(5);
const PAGE_SIZE: usize = 40;

fn error_container_style() -> iced::theme::Container {
    iced::theme::Container::Custom(Box::new(|_theme: &Theme| Appearance {
        text_color: Some(Palette::ERROR),
        background: Some(Color { a: 1.0, ..Palette::ERROR }.into()),
        border: Border {
            color: Palette::ERROR,
            width: 1.0,
            radius: 2.0.into(),
        },
        shadow: Default::default(),
    }))
}

#[cfg_attr(feature = "trace-spans", tracing::instrument(skip(progress, errors)))]
pub fn run(
    progress: Option<mpsc::UnboundedReceiver<SyncProgress>>,
    errors: Option<mpsc::UnboundedReceiver<SyncTaskError>>,
    status: Option<mpsc::UnboundedReceiver<SyncTaskError>>,
    preload: usize,
    preload_threads: usize,
    cache_dir: PathBuf,
) -> iced::Result {
    use std::borrow::Cow;
    let mut settings = Settings::with_flags((progress, errors, status, preload, preload_threads, cache_dir));
    settings.fonts.push(Cow::Borrowed(google_material_symbols::FONT_BYTES));
    GooglePiczUI::run(settings)
}

#[derive(Debug, Clone)]
pub enum Message {
    LoadPhotos,
    PhotosLoaded(Result<Vec<MediaItem>, String>),
    LoadAlbums,
    AlbumsLoaded(Result<Vec<Album>, String>),
    RefreshPhotos,
    ThumbnailLoaded(String, Result<Handle, String>),
    LoadThumbnail(String, String), // media_id, base_url
    LoadFullImage(String, String),
    FullImageLoaded(String, Result<Handle, String>),
    LoadFaces(String),
    FacesLoaded(String, Result<Vec<face_recognition::Face>, String>),
    StartRenameFace(usize),
    FaceNameChanged(String),
    SaveFaceName,
    CancelFaceName,
    SelectPhoto(MediaItem),
    SelectAlbum(Option<String>),
    ClosePhoto,
    SyncProgress(SyncProgress),
    SyncError(SyncTaskError),
    SyncStatusUpdated(DateTime<Utc>, String),
    DismissError(usize),
    ShowCreateAlbumDialog,
    AlbumTitleChanged(String),
    CreateAlbum,
    AlbumCreated(Result<Album, String>),
    CancelCreateAlbum,
    AlbumPicked(AlbumOption),
    AlbumAssigned(Result<(), String>),
    RenameAlbum(String, String),
    DeleteAlbum(String),
    ShowRenameAlbumDialog(String, String),
    RenameAlbumTitleChanged(String),
    ConfirmRenameAlbum,
    CancelRenameAlbum,
    ShowDeleteAlbumDialog(String),
    ConfirmDeleteAlbum,
    CancelDeleteAlbum,
    SearchInputChanged(String),
    SearchModeChanged(SearchMode),
    SearchCameraChanged(String),
    SearchCameraMakeChanged(Option<String>),
    SearchMimeChanged(Option<String>),
    SearchStartChanged(String),
    SearchEndChanged(String),
    SearchFavoriteToggled(bool),
    PerformSearch,
    #[cfg(feature = "gstreamer")]
    PlayVideo(MediaItem),
    #[cfg(feature = "gstreamer")]
    VideoEvent(GStreamerMessage),
    #[cfg(feature = "gstreamer")]
    CloseVideo,
    #[cfg(feature = "gstreamer")]
    ToggleVideoPlay,
    #[cfg(feature = "gstreamer")]
    SeekVideo(f64),
    #[cfg(feature = "gstreamer")]
    VideoDownloaded(tempfile::TempPath),
    #[cfg(feature = "gstreamer")]
    VideoDownloadFailed(String),
    ClearErrors,
    ShowSettings,
    CloseSettings,
    SettingsLogLevelChanged(String),
    SettingsCachePathChanged(String),
    SettingsOauthPortChanged(String),
    SettingsThumbsPreloadChanged(String),
    SettingsPreloadThreadsChanged(String),
    SettingsSyncIntervalChanged(String),
    SettingsDebugConsoleToggled(bool),
    SettingsTraceSpansToggled(bool),
    SaveSettings,
    ChooseCachePath,
    CachePathChosen(Option<String>),
    LoadMorePhotos,
    EscapePressed,
}

#[derive(Debug, Clone, PartialEq)]
pub struct AlbumOption {
    id: String,
    title: String,
}

impl std::fmt::Display for AlbumOption {
    fn fmt(&self, f: &mut std::fmt::Formatter<'_>) -> std::fmt::Result {
        write!(f, "{}", self.title)
    }
}



#[derive(Debug, Clone, Copy, PartialEq, Eq)]
pub enum SearchMode {
    Filename,
    Description,
    Text,
    Favoriten,
    DateRange,
    MimeType,
    CameraModel,
    CameraMake,
}

impl SearchMode {
    const ALL: [SearchMode; 8] = [
        SearchMode::Filename,
        SearchMode::Description,
        SearchMode::Text,
        SearchMode::Favoriten,
        SearchMode::DateRange,
        SearchMode::MimeType,
        SearchMode::CameraModel,
        SearchMode::CameraMake,
        ]
            .push(search::view(self));
}

impl std::fmt::Display for SearchMode {
    fn fmt(&self, f: &mut std::fmt::Formatter<'_>) -> std::fmt::Result {
        let s = match self {
            SearchMode::Filename => "Filename",
            SearchMode::Description => "Beschreibung",
            SearchMode::Text => "Dateiname/Beschr.",
            SearchMode::Favoriten => "Favoriten",
            SearchMode::DateRange => "Datum von/bis",
            SearchMode::MimeType => "Dateityp",
            SearchMode::CameraModel => "Kamera-Modell",
            SearchMode::CameraMake => "Kamera-Hersteller",
        };
        write!(f, "{}", s)
    }
}

#[derive(Debug)]
enum ViewState {
    Grid,
    SelectedPhoto {
        photo: MediaItem,
        faces: Vec<face_recognition::Face>,
    },
    #[cfg(feature = "gstreamer")]
    PlayingVideo {
        player: GstreamerIcedBase,
        file: TempPath,
    },
}

pub struct GooglePiczUI {
    photos: Vec<MediaItem>,
    albums: Vec<Album>,
    loading: bool,
    cache_manager: Option<Arc<Mutex<CacheManager>>>,
    image_loader: Arc<Mutex<ImageLoader>>,
    thumbnails: std::collections::HashMap<String, Handle>,
    full_images: std::collections::HashMap<String, Handle>,
    progress_receiver: Option<Arc<Mutex<mpsc::UnboundedReceiver<SyncProgress>>>>,
    error_receiver: Option<Arc<Mutex<mpsc::UnboundedReceiver<SyncTaskError>>>>,
    status_receiver: Option<Arc<Mutex<mpsc::UnboundedReceiver<SyncTaskError>>>>,
    synced: u64,
    syncing: bool,
    last_synced: Option<DateTime<Utc>>,
    sync_status: String,
    state: ViewState,
    selected_album: Option<String>,
    errors: Vec<String>,
    preload_count: usize,
    display_limit: usize,
    creating_album: bool,
    new_album_title: String,
    assign_selection: Option<AlbumOption>,
    renaming_album: Option<String>,
    rename_album_title: String,
    deleting_album: Option<String>,
    search_mode: SearchMode,
    search_query: String,
    search_camera: String,
    search_camera_make: Option<String>,
    search_mime: Option<String>,
    camera_make_options: Vec<String>,
    mime_options: Vec<String>,
    search_start: String,
    search_end: String,
    search_favorite: bool,
    error_log_path: PathBuf,
    settings_open: bool,
    config_path: PathBuf,
    settings_log_level: String,
    settings_cache_path: String,
    settings_oauth_port: String,
    settings_thumbnails_preload: String,
    settings_preload_threads: String,
    settings_sync_interval: String,
    settings_debug_console: bool,
    settings_trace_spans: bool,
    editing_face: Option<usize>,
    face_name_input: String,
}

impl GooglePiczUI {
    /// Expose current state for testing purposes
    pub fn state_debug(&self) -> String {
        format!("{:?}", self.state)
    }

    /// Return number of stored errors
    pub fn error_count(&self) -> usize {
        self.errors.len()
    }

    pub fn photo_count(&self) -> usize {
        self.photos.len()
    }

    pub fn album_count(&self) -> usize {
        self.albums.len()
    }

    pub fn renaming_album(&self) -> Option<String> {
        self.renaming_album.clone()
    }

    pub fn deleting_album(&self) -> Option<String> {
        self.deleting_album.clone()
    }

    pub fn search_query(&self) -> String {
        self.search_query.clone()
    }

    pub fn search_mode(&self) -> SearchMode {
        self.search_mode
    }

    pub fn rename_album_title(&self) -> String {
        self.rename_album_title.clone()
    }

    pub fn settings_open(&self) -> bool {
        self.settings_open
    }

    pub fn settings_log_level(&self) -> String {
        self.settings_log_level.clone()
    }

    pub fn settings_cache_path(&self) -> String {
        self.settings_cache_path.clone()
    }

    pub fn settings_oauth_port(&self) -> String {
        self.settings_oauth_port.clone()
    }

    pub fn settings_thumbnails_preload(&self) -> String {
        self.settings_thumbnails_preload.clone()
    }

    pub fn settings_preload_threads(&self) -> String {
        self.settings_preload_threads.clone()
    }

    pub fn settings_sync_interval(&self) -> String {
        self.settings_sync_interval.clone()
    }

    pub fn settings_debug_console(&self) -> bool {
        self.settings_debug_console
    }

    pub fn settings_trace_spans(&self) -> bool {
        self.settings_trace_spans
    }

    pub fn face_count(&self) -> usize {
        match &self.state {
            ViewState::SelectedPhoto { faces, .. } => faces.len(),
            _ => 0,
        }
    }

    pub fn face_name(&self, idx: usize) -> Option<String> {
        match &self.state {
            ViewState::SelectedPhoto { faces, .. } => faces.get(idx).and_then(|f| f.name.clone()),
            _ => None,
        }
    }

    pub fn editing_face(&self) -> Option<usize> {
        self.editing_face
    }
    fn log_error(&self, msg: &str) {
        tracing::error!("{}", msg);
        match std::fs::OpenOptions::new()
            .create(true)
            .append(true)
            .open(&self.error_log_path)
        {
            Ok(mut file) => {
                if let Err(e) = writeln!(file, "{}", msg) {
                    tracing::error!(error = ?e, "Failed to write to error log");
                }
            }
            Err(e) => {
                tracing::error!(error = ?e, "Failed to open error log file");
            }
        }
    }
    fn error_timeout() -> Command<Message> {
        Command::perform(
            async {
                sleep(ERROR_DISPLAY_DURATION).await;
            },
            |_| Message::ClearErrors,
        )
    }
}

impl Application for GooglePiczUI {
    type Executor = executor::Default;
    type Message = Message;
    type Theme = Theme;
    type Flags = (
        Option<mpsc::UnboundedReceiver<SyncProgress>>,
        Option<mpsc::UnboundedReceiver<SyncTaskError>>,
        Option<mpsc::UnboundedReceiver<SyncTaskError>>,
        usize,
        usize,
        PathBuf,
    );

    #[cfg_attr(feature = "trace-spans", tracing::instrument(skip(flags)))]
    fn new(flags: Self::Flags) -> (Self, Command<Message>) {
        let (progress_flag, error_flag, status_flag, preload_count, preload_threads, cache_dir) = flags;
        let mut init_errors = Vec::new();
        let error_log_path = cache_dir.join("ui_errors.log");
        let cache_path = cache_dir.join("cache.sqlite");
        let config_path = cache_dir.join("config");

        #[cfg(feature = "gstreamer")]
        if let Err(e) = gst::init() {
            init_errors.push(format!("GStreamer initialization failed: {}", e));
        }

        let cache_manager = match CacheManager::new(&cache_path) {
            Ok(cm) => Some(Arc::new(Mutex::new(cm))),
            Err(e) => {
                let msg = format!("Failed to initialize cache: {}", e);
                init_errors.push(msg.clone());
                if let Ok(mut f) = std::fs::OpenOptions::new()
                    .create(true)
                    .append(true)
                    .open(&error_log_path)
                {
                    let _ = writeln!(f, "{}", msg);
                }
                None
            }
        };

        let last_synced = if let Some(cm) = &cache_manager {
            let cache = cm.blocking_lock();
            match cache.get_last_sync() {
                Ok(ts) => Some(ts),
                Err(e) => {
                    let msg = format!("Failed to read last sync: {}", e);
                    init_errors.push(msg.clone());
                    if let Ok(mut f) = std::fs::OpenOptions::new()
                        .create(true)
                        .append(true)
                        .open(&error_log_path)
                    {
                        if let Err(e) = writeln!(f, "{}", msg) {
                            tracing::error!(error = ?e, "Failed to write to error log");
                        }
                    } else {
                        tracing::error!("Failed to open error log file");
                    }
                    None
                }
            }
        } else {
            None
        };

        let image_loader = Arc::new(Mutex::new(ImageLoader::new(cache_dir.clone(), preload_threads)));

        let progress_receiver = progress_flag.map(|rx| Arc::new(Mutex::new(rx)));
        let error_receiver = error_flag.map(|rx| Arc::new(Mutex::new(rx)));
        let status_receiver = status_flag.map(|rx| Arc::new(Mutex::new(rx)));

        let status = match last_synced {
            Some(ts) => format!("Last synced {}", ts.to_rfc3339()),
            None => "Never synced".to_string(),
        };

        let cfg = AppConfig::load_from(Some(config_path.clone()));
        let app = Self {
            photos: Vec::new(),
            albums: Vec::new(),
            loading: false,
            cache_manager,
            image_loader,
            thumbnails: std::collections::HashMap::new(),
            full_images: std::collections::HashMap::new(),
            progress_receiver,
            error_receiver,
            status_receiver,
            synced: 0,
            syncing: false,
            last_synced,
            sync_status: status,
            state: ViewState::Grid,
            selected_album: None,
            errors: init_errors,
            preload_count,
            display_limit: 0,
            creating_album: false,
            new_album_title: String::new(),
            assign_selection: None,
            renaming_album: None,
            rename_album_title: String::new(),
            deleting_album: None,
            search_mode: SearchMode::Filename,
            search_query: String::new(),
            search_camera: String::new(),
            search_camera_make: None,
            search_mime: None,
            camera_make_options: Vec::new(),
            mime_options: Vec::new(),
            search_start: String::new(),
            search_end: String::new(),
            search_favorite: false,
            error_log_path,
            settings_open: false,
            config_path,
            settings_log_level: cfg.log_level.clone(),
            settings_cache_path: cfg.cache_path.to_string_lossy().to_string(),
            settings_oauth_port: cfg.oauth_redirect_port.to_string(),
            settings_thumbnails_preload: cfg.thumbnails_preload.to_string(),
            settings_preload_threads: cfg.preload_threads.to_string(),
            settings_sync_interval: cfg.sync_interval_minutes.to_string(),
            settings_debug_console: cfg.debug_console,
            settings_trace_spans: cfg.trace_spans,
            editing_face: None,
            face_name_input: String::new(),
        };

        (
            app,
            Command::batch(vec![
                Command::perform(async {}, |_| Message::LoadPhotos),
                Command::perform(async {}, |_| Message::LoadAlbums),
            ]),
        )
    }

    fn title(&self) -> String {
        String::from("GooglePicz - Google Photos Manager")
    }

    #[cfg_attr(feature = "trace-spans", tracing::instrument(skip(self)))]
    fn update(&mut self, message: Message) -> Command<Message> {
        match message {
            Message::LoadPhotos => {
                self.loading = true;
                if let Some(album_id) = &self.selected_album {
                    let album_id = album_id.clone();
                    return Command::perform(
                        async move {
                            let token = auth::ensure_access_token_valid()
                                .await
                                .map_err(|e| e.to_string())?;
                            let client = ApiClient::new(token);
                            client
                                .get_album_media_items(&album_id, 100, None)
                                .await
                                .map(|r| r.0)
                                .map_err(|e| e.to_string())
                        },
                        Message::PhotosLoaded,
                    );
                } else if let Some(cache_manager) = &self.cache_manager {
                    let cache_manager = cache_manager.clone();
                    return Command::perform(
                        async move {
                            let cache = {
                                let guard = cache_manager.lock().await;
                                guard.clone()
                            };
                            cache
                                .get_all_media_items_async()
                                .await
                                .map_err(|e| e.to_string())
                        },
                        Message::PhotosLoaded,
                    );
                }
            }
            Message::PhotosLoaded(result) => {
                self.loading = false;
                match result {
                    Ok(photos) => {
                        self.photos = photos;
                        use std::collections::HashSet;
                        let mut mimes: HashSet<String> = HashSet::new();
                        let mut makes: HashSet<String> = HashSet::new();
                        for photo in &self.photos {
                            mimes.insert(photo.mime_type.clone());
                            if let Some(make) = photo
                                .media_metadata
                                .video
                                .as_ref()
                                .and_then(|v| v.camera_make.clone())
                            {
                                makes.insert(make);
                            }
                        }
                        self.mime_options = mimes.into_iter().collect();
                        self.mime_options.sort();
                        self.camera_make_options = makes.into_iter().collect();
                        self.camera_make_options.sort();
                        self.display_limit = PAGE_SIZE.min(self.photos.len());
                        // Start loading thumbnails for configured number of photos
                        let mut commands = Vec::new();
                        for photo in self.photos.iter().take(self.preload_count) {
                            let media_id = photo.id.clone();
                            let base_url = photo.base_url.clone();
                            commands.push(Command::perform(async {}, move |_| {
                                Message::LoadThumbnail(media_id.clone(), base_url.clone())
                            }));
                        }
                        return Command::batch(commands);
                    }
                    Err(error) => {
                        self.errors
                            .push(format!("Failed to load photos: {}", error));
                        return GooglePiczUI::error_timeout();
                    }
                }
            }
            Message::LoadAlbums => {
                return Command::perform(
                    async {
                        let token = auth::ensure_access_token_valid()
                            .await
                            .map_err(|e| e.to_string())?;
                        let client = ApiClient::new(token);
                        client
                            .list_albums(50, None)
                            .await
                            .map(|r| r.0)
                            .map_err(|e| e.to_string())
                    },
                    Message::AlbumsLoaded,
                );
            }
            Message::AlbumsLoaded(result) => match result {
                Ok(albums) => {
                    self.albums = albums;
                }
                Err(err) => {
                    let msg = format!("Failed to load albums: {}", err);
                    self.errors.push(msg.clone());
                    self.log_error(&msg);
                    return GooglePiczUI::error_timeout();
                }
            },
            Message::RefreshPhotos => {
                return Command::batch(vec![
                    Command::perform(async {}, |_| Message::LoadPhotos),
                    Command::perform(async {}, |_| Message::LoadAlbums),
                ]);
            }
            Message::LoadMorePhotos => {
                self.display_limit = (self.display_limit + PAGE_SIZE).min(self.photos.len());
            }
            Message::LoadThumbnail(media_id, base_url) => {
                let image_loader = self.image_loader.clone();
                let id_clone = media_id.clone();
                let base_clone = base_url.clone();
                return Command::perform(
                    async move {
                        let loader = image_loader.lock().await;
                        loader.load_thumbnail(&id_clone, &base_clone).await
                    },
                    move |result| {
                        Message::ThumbnailLoaded(media_id, result.map_err(|e| e.to_string()))
                    },
                );
            }
            Message::ThumbnailLoaded(media_id, result) => match result {
                Ok(handle) => {
                    self.thumbnails.insert(media_id, handle);
                }
                Err(error) => {
                    let msg = format!("Failed to load thumbnail for {}: {}", media_id, error);
                    self.errors.push(msg.clone());
                    self.log_error(&msg);
                    return GooglePiczUI::error_timeout();
                }
            },
            Message::SelectPhoto(photo) => {
                let id = photo.id.clone();
                let url = photo.base_url.clone();
                self.state = ViewState::SelectedPhoto { photo, faces: Vec::new() };
                return Command::batch(vec![
                    Command::perform(async {}, move |_| {
                        Message::LoadFullImage(id.clone(), url.clone())
                    }),
                    Command::perform(async {}, move |_| Message::LoadFaces(id.clone())),
                ]);
            }
            Message::SelectAlbum(album_id) => {
                self.selected_album = album_id;
                return Command::perform(async {}, |_| Message::LoadPhotos);
            }
            Message::LoadFullImage(media_id, base_url) => {
                let loader = self.image_loader.clone();
                let id_clone = media_id.clone();
                let base_clone = base_url.clone();
                return Command::perform(
                    async move {
                        let loader = loader.lock().await;
                        loader.load_full_image(&id_clone, &base_clone).await
                    },
                    move |res| Message::FullImageLoaded(media_id, res.map_err(|e| e.to_string())),
                );
            }
            Message::LoadFaces(media_id) => {
                if let Some(cm) = &self.cache_manager {
                    let cm = cm.clone();
                    let id_clone = media_id.clone();
                    return Command::perform(
                        async move {
                            let cache = { let guard = cm.lock().await; guard.clone() };
                            cache.get_faces_for_media_item(&id_clone).await.map_err(|e| e.to_string())
                        },
                        move |res| Message::FacesLoaded(media_id, res),
                    );
                }
            }
            Message::FullImageLoaded(media_id, result) => match result {
                Ok(handle) => {
                    self.full_images.insert(media_id, handle);
                }
                Err(error) => {
                    let msg = format!("Failed to load image: {}", error);
                    self.errors.push(msg.clone());
                    self.log_error(&msg);
                    return GooglePiczUI::error_timeout();
                }
            },
            Message::FacesLoaded(media_id, result) => {
                if let ViewState::SelectedPhoto { photo, faces } = &mut self.state {
                    if photo.id == media_id {
                        match result {
                            Ok(v) => *faces = v,
                            Err(e) => {
                                #[cfg(feature = "face_recognition")]
                                {
                                    self.errors.push(e.clone());
                                    self.log_error(&e);
                                }
                                #[cfg(not(feature = "face_recognition"))]
                                {
                                    let msg = format!("Failed to load faces: {}", e);
                                    self.errors.push(msg.clone());
                                    self.log_error(&msg);
                                }
                                return GooglePiczUI::error_timeout();
                            }
                        }
                    }
                }
            }
            Message::StartRenameFace(idx) => {
                self.editing_face = Some(idx);
                if let ViewState::SelectedPhoto { faces, .. } = &self.state {
                    if let Some(f) = faces.get(idx) {
                        self.face_name_input = f.name.clone().unwrap_or_default();
                    }
                }
            }
            Message::FaceNameChanged(name) => {
                self.face_name_input = name;
            }
            Message::SaveFaceName => {
                if let Some(idx) = self.editing_face.take() {
                    if let ViewState::SelectedPhoto { faces, photo } = &mut self.state {
                        if let Some(face) = faces.get_mut(idx) {
                            face.name = Some(self.face_name_input.clone());
                        }
                        if let Some(cm) = &self.cache_manager {
                            let cm = cm.clone();
                            let media_id = photo.id.clone();
                            let name = self.face_name_input.clone();
                            return Command::perform(
                                async move {
                                    let cache = { let guard = cm.lock().await; guard.clone() };
                                    cache.update_face_name(&media_id, idx, &name).await.map_err(|e| e.to_string())
                                },
                                |_| Message::CancelFaceName,
                            );
                        }
                    }
                }
                self.face_name_input.clear();
            }
            Message::CancelFaceName => {
                self.editing_face = None;
                self.face_name_input.clear();
            }
            Message::ClosePhoto => {
                self.state = ViewState::Grid;
            }
            #[cfg(feature = "gstreamer")]
            Message::PlayVideo(item) => {
                let url = format!("{}=dv", item.base_url);
                return Command::perform(
                    async move {
                        VideoDownloader::new()
                            .download_to_tempfile(&url, ".mp4")
                            .await
                            .map_err(|e| e.to_string())
                    },
                    |res| match res {
                        Ok(p) => Message::VideoDownloaded(p),
                        Err(e) => Message::VideoDownloadFailed(e),
                    },
                );
            }
            #[cfg(feature = "gstreamer")]
            Message::VideoDownloaded(temp) => {
                match url::Url::from_file_path(&temp) {
                    Ok(u) => match GstreamerIcedBase::new_url(&u, false) {
                        Ok(mut player) => {
                            let _ = player.update(GStreamerMessage::PlayStatusChanged(PlayStatus::Playing));
                            self.state = ViewState::PlayingVideo { player, file: temp };
                        }
                        Err(e) => {
                            let detail = e.to_string();
                            let msg = if detail.to_lowercase().contains("initialize") {
                                "GStreamer not available".to_string()
                            } else {
                                format!("Failed to start video: {detail}. Missing codecs?")
                            };
                            self.errors.push(msg.clone());
                            self.log_error(&msg);
                            drop(temp); // ensure temp file cleanup
                            return GooglePiczUI::error_timeout();
                        }
                    },
                    Err(_) => {
                        let msg = "Invalid video file path".to_string();
                        self.errors.push(msg.clone());
                        self.log_error(&msg);
                        drop(temp);
                        return GooglePiczUI::error_timeout();
                    }
                }
            }
            #[cfg(feature = "gstreamer")]
            Message::VideoDownloadFailed(err) => {
                self.errors.push(err.clone());
                self.log_error(&err);
                return GooglePiczUI::error_timeout();
            }
            #[cfg(feature = "gstreamer")]
            Message::VideoEvent(msg) => {
                if let ViewState::PlayingVideo { player, .. } = &mut self.state {
                    if let GStreamerMessage::BusGoToEnd = msg {
                        self.state = ViewState::Grid;
                        return Command::none();
                    }
                    return player.update(msg).map(Message::VideoEvent);
                }
            }
            #[cfg(feature = "gstreamer")]
            Message::ToggleVideoPlay => {
                if let ViewState::PlayingVideo { player, .. } = &mut self.state {
                    let new_status = if matches!(player.play_status(), PlayStatus::Playing) {
                        PlayStatus::Stop
                    } else {
                        PlayStatus::Playing
                    };
                    return player
                        .update(GStreamerMessage::PlayStatusChanged(new_status))
                        .map(Message::VideoEvent);
                }
            }
            #[cfg(feature = "gstreamer")]
            Message::SeekVideo(pos) => {
                if let ViewState::PlayingVideo { player, .. } = &mut self.state {
                    let _ = player.seek(std::time::Duration::from_secs_f64(pos));
                }
            }
            #[cfg(feature = "gstreamer")]
            Message::CloseVideo => {
                self.state = ViewState::Grid;
            }
            Message::SyncProgress(progress) => match progress {
                SyncProgress::Started => {
                    self.synced = 0;
                    self.syncing = true;
                    self.sync_status = "Sync started".into();
                }
                SyncProgress::Retrying(wait) => {
                    self.syncing = false;
                    self.sync_status = format!("Retrying in {}s", wait);
                }
                SyncProgress::ItemSynced(count) => {
                    self.synced = count;
                    self.syncing = true;
                    self.sync_status = format!("Syncing {} items", count);
                }
                SyncProgress::Finished(total) => {
                    self.synced = total;
                    self.syncing = false;
                    self.last_synced = Some(Utc::now());
                    self.sync_status = format!("Sync completed: {} items", total);
                }
            },
            Message::SyncStatusUpdated(ts, message) => {
                self.last_synced = Some(ts);
                self.sync_status = message.clone();
                if message.contains("Sync started") || message.contains("Syncing") {
                    self.syncing = true;
                } else if message.contains("Sync completed") {
                    self.syncing = false;
                }
            },
            Message::SyncError(err_msg) => {
                match err_msg {
                    other => {
                        tracing::error!("Sync error: {}", other);
                        let detail = match &other {
                            SyncTaskError::TokenRefreshFailed { message, .. }
                            | SyncTaskError::PeriodicSyncFailed { message, .. }
                            | SyncTaskError::Other { message, .. }
                            | SyncTaskError::Aborted(message) => message.clone(),
                            SyncTaskError::RestartAttempt(attempt) => format!("Restart attempt {attempt}"),
                        };
                        if let Some(idx) = detail.find("last_success:") {
                            let ts_str = detail[idx + "last_success:".len()..].trim();
                            if let Some(end) = ts_str.split_whitespace().next() {
                                if let Ok(dt) = DateTime::parse_from_rfc3339(end) {
                                    self.last_synced = Some(dt.with_timezone(&Utc));
                                }
                            }
                        }
                        self.errors.push(other.to_string());
                        self.log_error(&other.to_string());
                        self.sync_status = "Sync error".into();
                        self.syncing = false;
                        return GooglePiczUI::error_timeout();
                    }
                }
            }
            Message::DismissError(index) => {
                if index < self.errors.len() {
                    self.errors.remove(index);
                }
            }
            Message::ClearErrors => {
                self.errors.clear();
            }
            Message::ShowSettings => {
                self.settings_open = true;
                let cfg = AppConfig::load_from(Some(self.config_path.clone()));
                self.settings_log_level = cfg.log_level;
                self.settings_cache_path = cfg.cache_path.to_string_lossy().to_string();
                self.settings_oauth_port = cfg.oauth_redirect_port.to_string();
                self.settings_thumbnails_preload = cfg.thumbnails_preload.to_string();
                self.settings_preload_threads = cfg.preload_threads.to_string();
                self.settings_sync_interval = cfg.sync_interval_minutes.to_string();
                self.settings_debug_console = cfg.debug_console;
                self.settings_trace_spans = cfg.trace_spans;
            }
            Message::CloseSettings => {
                self.settings_open = false;
            }
            Message::SettingsLogLevelChanged(val) => {
                self.settings_log_level = val;
            }
            Message::SettingsCachePathChanged(val) => {
                self.settings_cache_path = val;
            }
            Message::SettingsOauthPortChanged(val) => {
                self.settings_oauth_port = val;
            }
            Message::SettingsThumbsPreloadChanged(val) => {
                self.settings_thumbnails_preload = val;
            }
            Message::SettingsPreloadThreadsChanged(val) => {
                self.settings_preload_threads = val;
            }
            Message::SettingsSyncIntervalChanged(val) => {
                self.settings_sync_interval = val;
            }
            Message::SettingsDebugConsoleToggled(val) => {
                self.settings_debug_console = val;
            }
            Message::SettingsTraceSpansToggled(val) => {
                self.settings_trace_spans = val;
            }
            Message::ChooseCachePath => {
                return Command::perform(async {
                    AsyncFileDialog::new()
                        .pick_folder()
                        .await
                        .map(|f| f.path().to_path_buf())
                }, Message::CachePathChosen);
            }
            Message::CachePathChosen(opt) => {
                if let Some(p) = opt {
                    self.settings_cache_path = p.to_string_lossy().to_string();
                }
            }
            Message::SaveSettings => {
                let mut cfg = AppConfig::load_from(Some(self.config_path.clone()));
                cfg.log_level = self.settings_log_level.clone();
                cfg.cache_path = PathBuf::from(self.settings_cache_path.clone());
                if let Ok(p) = self.settings_oauth_port.parse() {
                    cfg.oauth_redirect_port = p;
                }
                if let Ok(t) = self.settings_thumbnails_preload.parse() {
                    cfg.thumbnails_preload = t;
                }
                if let Ok(t) = self.settings_preload_threads.parse() {
                    cfg.preload_threads = t;
                }
                if let Ok(s) = self.settings_sync_interval.parse() {
                    cfg.sync_interval_minutes = s;
                }
                cfg.debug_console = self.settings_debug_console;
                cfg.trace_spans = self.settings_trace_spans;
                if let Err(e) = cfg.save_to(Some(self.config_path.clone())) {
                    let msg = format!("Failed to save settings: {}", e);
                    self.errors.push(msg.clone());
                    self.log_error(&msg);
                    return GooglePiczUI::error_timeout();
                }
                self.settings_open = false;
            }
            Message::ShowCreateAlbumDialog => {
                self.creating_album = true;
            }
            Message::AlbumTitleChanged(title) => {
                self.new_album_title = title;
            }
            Message::CreateAlbum => {
                let title = self.new_album_title.clone();
                self.new_album_title.clear();
                self.creating_album = false;
                let cache_manager = self.cache_manager.clone();
                return Command::perform(
                    async move {
                        let token = auth::ensure_access_token_valid()
                            .await
                            .map_err(|e| e.to_string())?;
                        let client = ApiClient::new(token);
                        let album = client
                            .create_album(&title)
                            .await
                            .map_err(|e| e.to_string())?;
                        if let Some(cm) = cache_manager {
                            let cache = {
                                let guard = cm.lock().await;
                                guard.clone()
                            };
                            if let Err(e) = cache.insert_album_async(album.clone()).await {
                                return Err(e.to_string());
                            }
                        }
                        Ok(album)
                    },
                    Message::AlbumCreated,
                );
            }
            Message::AlbumCreated(result) => match result {
                Ok(album) => {
                    self.albums.push(album);
                }
                Err(err) => {
                    let msg = format!("Failed to create album: {}", err);
                    self.errors.push(msg.clone());
                    self.log_error(&msg);
                    return GooglePiczUI::error_timeout();
                }
            },
            Message::CancelCreateAlbum => {
                self.creating_album = false;
                self.new_album_title.clear();
            }
            Message::AlbumPicked(album) => {
                self.assign_selection = Some(album.clone());
                if let ViewState::SelectedPhoto { photo, .. } = &self.state {
                    if let Some(cm) = &self.cache_manager {
                        let cm = cm.clone();
                        let media_id = photo.id.clone();
                        let album_id = album.id.clone();
                        return Command::perform(
                            async move {
                                let cache = {
                                    let guard = cm.lock().await;
                                    guard.clone()
                                };
                                cache
                                    .associate_media_item_with_album_async(media_id.clone(), album_id.clone())
                                    .await
                                    .map_err(|e| e.to_string())
                            },
                            Message::AlbumAssigned,
                        );
                    }
                }
            }
            Message::AlbumAssigned(res) => {
                self.assign_selection = None;
                if let Err(e) = res {
                    let msg = format!("Failed to assign photo: {}", e);
                    self.errors.push(msg.clone());
                    self.log_error(&msg);
                    return GooglePiczUI::error_timeout();
                }
            }
            Message::ShowRenameAlbumDialog(id, title) => {
                self.renaming_album = Some(id);
                self.rename_album_title = title;
            }
            Message::RenameAlbumTitleChanged(t) => {
                self.rename_album_title = t;
            }
            Message::ConfirmRenameAlbum => {
                if let Some(id) = self.renaming_album.take() {
                    let title = self.rename_album_title.clone();
                    self.rename_album_title.clear();
                    return self.update(Message::RenameAlbum(id, title));
                }
            }
            Message::CancelRenameAlbum => {
                self.renaming_album = None;
                self.rename_album_title.clear();
            }
            Message::ShowDeleteAlbumDialog(id) => {
                self.deleting_album = Some(id);
            }
            Message::ConfirmDeleteAlbum => {
                if let Some(id) = self.deleting_album.take() {
                    return self.update(Message::DeleteAlbum(id));
                }
            }
            Message::CancelDeleteAlbum => {
                self.deleting_album = None;
            }
            Message::EscapePressed => {
                if self.settings_open {
                    return self.update(Message::CloseSettings);
                }
                if self.renaming_album.is_some() {
                    return self.update(Message::CancelRenameAlbum);
                }
                if self.deleting_album.is_some() {
                    return self.update(Message::CancelDeleteAlbum);
                }
                if self.editing_face.is_some() {
                    return self.update(Message::CancelFaceName);
                }
                if let ViewState::SelectedPhoto { .. } = &self.state {
                    self.state = ViewState::Grid;
                }
            }
            Message::SearchInputChanged(q) => {
                self.search_query = q;
            }
            Message::SearchModeChanged(mode) => {
                self.search_mode = mode;
            }
            Message::SearchCameraChanged(v) => {
                self.search_camera = v;
            }
            Message::SearchCameraMakeChanged(v) => {
                self.search_camera_make = v;
            }
            Message::SearchMimeChanged(v) => {
                self.search_mime = v;
            }
            Message::SearchStartChanged(v) => {
                self.search_start = v;
            }
            Message::SearchEndChanged(v) => {
                self.search_end = v;
            }
            Message::SearchFavoriteToggled(v) => {
                self.search_favorite = v;
            }
            Message::PerformSearch => {
                if let Some(cm) = &self.cache_manager {
                    let cm = cm.clone();
                    let query = self.search_query.clone();
                    let mode = self.search_mode;
                    let camera = self.search_camera.clone();
                    let start = self.search_start.clone();
                    let end = self.search_end.clone();
                    let fav = self.search_favorite;
                    let make_sel = self.search_camera_make.clone();
                    let mime_sel = self.search_mime.clone();
                    return Command::perform(
                        async move {
                            let cache = {
                                let guard = cm.lock().await;
                                guard.clone()
                            };
                            let base = match mode {
<<<<<<< HEAD
                                SearchMode::Filename => Some(
                                    cache
                                        .get_media_items_by_filename(&query)
                                        .map_err(|e| e.to_string())?,
                                ),
                                SearchMode::Description => Some(
                                    cache
                                        .get_media_items_by_description(&query)
                                        .map_err(|e| e.to_string())?,
                                ),
                                SearchMode::Text => Some(
                                    cache
                                        .get_media_items_by_text(&query)
                                        .map_err(|e| e.to_string())?,
                                ),
                                _ => None,
                            };

                            let start_dt = parse_single_date(&start, false);
                            let end_dt = parse_single_date(&end, true);
                            let camera_model_param = if mode == SearchMode::CameraModel {
                                Some(query.clone())
                            } else if camera.is_empty() {
                                None
                            } else {
                                Some(camera)
                            };
                            let camera_make_param = if mode == SearchMode::CameraMake {
                                Some(query.clone())
                            } else {
                                make_sel.clone()
                            };
                            let mime_param = if mode == SearchMode::MimeType {
                                Some(query.clone())
                            } else {
                                mime_sel.clone()
                            };
                            let fav_param = if mode == SearchMode::Favoriten || fav {
                                Some(true)
                            } else {
                                None
                            };
=======
                                SearchMode::DateRange => {
                                    if let Some((s, e)) = search::parse_date_query(&query) {
                                        cache
                                            .get_media_items_by_date_range(s, e)
                                            .map_err(|e| e.to_string())
                                    } else {
                                        Ok(Vec::new())
                                    }
                                }
                                SearchMode::Description => cache
                                    .get_media_items_by_description(&query)
                                    .map_err(|e| e.to_string()),
                                SearchMode::Favoriten => cache
                                    .get_favorite_media_items()
                                    .map_err(|e| e.to_string()),
                                SearchMode::Filename => cache
                                    .get_media_items_by_filename(&query)
                                    .map_err(|e| e.to_string()),
                                SearchMode::MimeType => cache
                                    .get_media_items_by_mime_type(&query)
                                    .map_err(|e| e.to_string()),
                                SearchMode::CameraModel => cache
                                    .get_media_items_by_camera_model(&query)
                                    .map_err(|e| e.to_string()),
                                SearchMode::CameraMake => cache
                                    .get_media_items_by_camera_make(&query)
                                    .map_err(|e| e.to_string()),
                                SearchMode::Text => cache
                                    .get_media_items_by_text(&query)
                                    .map_err(|e| e.to_string()),
                            }?;

                            let start_dt = search::parse_single_date(&start, false);
                            let end_dt = search::parse_single_date(&end, true);
>>>>>>> f8d184f1
                            cache
                                .query_media_items_async(
                                    camera_model_param,
                                    camera_make_param,
                                    start_dt,
                                    end_dt,
                                    fav_param,
                                    mime_param,
                                    if mode == SearchMode::Text { Some(query.clone()) } else { None },
                                )
                                .await
                                .map_err(|e| e.to_string())
                                .map(|mut extra| {
                                    if let Some(base) = &base {
                                        extra.retain(|i| base.iter().any(|b| b.id == i.id));
                                    }
                                    extra
                                })
                        },
                        Message::PhotosLoaded,
                    );
                }
            }
            Message::RenameAlbum(id, title) => {
                let cache_manager = self.cache_manager.clone();
                return Command::perform(
                    async move {
                        let token = auth::ensure_access_token_valid()
                            .await
                            .map_err(|e| e.to_string())?;
                        let client = ApiClient::new(token);
                        client.rename_album(&id, &title).await.map_err(|e| e.to_string())?;
                        if let Some(cm) = cache_manager {
                            let cache = {
                                let guard = cm.lock().await;
                                guard.clone()
                            };
                            cache
                                .rename_album_async(id.clone(), title.clone())
                                .await
                                .map_err(|e| e.to_string())?;
                        }
                        Ok::<(), String>(())
                    },
                    |_: Result<_, _>| Message::LoadAlbums,
                );
            }
            Message::DeleteAlbum(id) => {
                let cache_manager = self.cache_manager.clone();
                return Command::perform(
                    async move {
                        let token = auth::ensure_access_token_valid()
                            .await
                            .map_err(|e| e.to_string())?;
                        let client = ApiClient::new(token);
                        client.delete_album(&id).await.map_err(|e| e.to_string())?;
                        if let Some(cm) = cache_manager {
                            let cache = {
                                let guard = cm.lock().await;
                                guard.clone()
                            };
                            cache
                                .delete_album_async(id.clone())
                                .await
                                .map_err(|e| e.to_string())?;
                        }
                        Ok::<(), String>(())
                    },
                    |_: Result<_, _>| Message::LoadAlbums,
                );
            }
        }
        Command::none()
    }

    #[cfg_attr(feature = "trace-spans", tracing::instrument(skip(self)))]
    fn subscription(&self) -> Subscription<Message> {
        let mut subs: Vec<Subscription<Message>> = Vec::new();

        if let Some(progress_rx) = &self.progress_receiver {
            let progress_rx = progress_rx.clone();
            subs.push(subscription::unfold("progress", progress_rx, |rx| async move {
                let mut lock = rx.lock().await;
                let msg = match lock.recv().await {
                    Some(p) => Message::SyncProgress(p),
                    None => Message::SyncProgress(SyncProgress::Finished(0)),
                };
                drop(lock);
                (msg, rx)
            }));
        }

        if let Some(error_rx) = &self.error_receiver {
            let error_rx = error_rx.clone();
            subs.push(subscription::unfold("errors", error_rx, |rx| async move {
                let mut lock = rx.lock().await;
                let msg = match lock.recv().await {
                    Some(SyncTaskError::Status { last_synced, message }) => {
                        Message::SyncStatusUpdated(last_synced, message)
                    }
                    Some(e) => Message::SyncError(e),
                    None => Message::SyncProgress(SyncProgress::Finished(0)),
                };
                drop(lock);
                (msg, rx)
            }));
        }

        if let Some(status_rx) = &self.status_receiver {
            let status_rx = status_rx.clone();
            subs.push(subscription::unfold("status", status_rx, |rx| async move {
                let mut lock = rx.lock().await;
                let msg = match lock.recv().await {
                    Some(SyncTaskError::Status { last_synced, message }) => {
                        Message::SyncStatusUpdated(last_synced, message)
                    }
                    Some(e) => Message::SyncError(e),
                    None => Message::SyncProgress(SyncProgress::Finished(0)),
                };
                drop(lock);
                (msg, rx)
            }));
        }

        subs.push(iced::subscription::events().filter_map(|event| match event {
            iced::Event::Keyboard(iced::keyboard::Event::KeyPressed { key_code, .. }) => {
                if key_code == iced::keyboard::KeyCode::Escape {
                    Some(Message::EscapePressed)
                } else {
                    None
                }
            }
            _ => None
        }));

        #[cfg(feature = "gstreamer")]
        if let ViewState::PlayingVideo { player, .. } = &self.state {
            subs.push(player.subscription().map(Message::VideoEvent));
        }

        Subscription::batch(subs)
    }

    #[cfg_attr(feature = "trace-spans", tracing::instrument(skip(self)))]
    fn view(&self) -> Element<Message> {
        let placeholder = match self.search_mode {
            SearchMode::Filename => "Filename",
            SearchMode::Description => "Description",
            SearchMode::Text => "Filename or description",
            SearchMode::Favoriten => "Favorites", 
            SearchMode::MimeType => "Mime type",
            SearchMode::CameraModel => "Camera model",
            SearchMode::CameraMake => "Camera make",
            SearchMode::DateRange => "YYYY-MM-DD..YYYY-MM-DD",
        };

        let mut header = row![
            text("GooglePicz").size(24),
            button(Icon::new(MaterialSymbol::Refresh).color(Palette::ON_PRIMARY)).style(style::button_primary()).on_press(Message::RefreshPhotos),
            button(Icon::new(MaterialSymbol::Add).color(Palette::ON_PRIMARY)).style(style::button_primary()).on_press(Message::ShowCreateAlbumDialog),
            button(Icon::new(MaterialSymbol::Settings).color(Palette::ON_PRIMARY)).style(style::button_primary()).on_press(Message::ShowSettings),
<<<<<<< HEAD
            text_input(placeholder, &self.search_query)
                .style(style::text_input_basic())
                .on_input(Message::SearchInputChanged),
            text_input("Camera", &self.search_camera)
                .style(style::text_input_basic())
                .on_input(Message::SearchCameraChanged),
            pick_list(
                &self.camera_make_options,
                self.search_camera_make.clone(),
                Message::SearchCameraMakeChanged,
            ),
            pick_list(
                &self.mime_options,
                self.search_mime.clone(),
                Message::SearchMimeChanged,
            ),
            text_input("From", &self.search_start)
                .style(style::text_input_basic())
                .on_input(Message::SearchStartChanged),
            text_input("To", &self.search_end)
                .style(style::text_input_basic())
                .on_input(Message::SearchEndChanged),
            checkbox("Fav", self.search_favorite, Message::SearchFavoriteToggled)
                .style(style::checkbox_primary()),
            pick_list(
                &SearchMode::ALL[..],
                Some(self.search_mode),
                Message::SearchModeChanged,
            ),
            button("Search")
                .style(style::button_primary())
                .on_press(Message::PerformSearch)
        ];
=======
        ]
            .push(search::view(self));
>>>>>>> f8d184f1

        if let Some(album_id) = &self.selected_album {
            header = header
                .push(
                    button(Icon::new(MaterialSymbol::Edit).color(Palette::ON_PRIMARY))
                        .style(style::button_primary())
                        .on_press(Message::ShowRenameAlbumDialog(
                        album_id.clone(),
                        self.albums
                            .iter()
                            .find(|a| a.id == *album_id)
                            .and_then(|a| a.title.clone())
                            .unwrap_or_default(),
                    )),
                )
                .push(
                    button(Icon::new(MaterialSymbol::Delete).color(Palette::ON_PRIMARY))
                        .style(style::button_primary())
                        .on_press(Message::ShowDeleteAlbumDialog(album_id.clone()))
                );
        }

        header = header
            .push(text(self.sync_status.clone()))
            .push(if self.syncing {
                progress_bar(0.0..=1.0, ((self.synced % PAGE_SIZE as u64) as f32) / PAGE_SIZE as f32)
                    .width(Length::Fixed(120.0))
            } else {
                progress_bar(0.0..=1.0, 0.0).width(Length::Fixed(0.0))
            })
            .push(text(match self.last_synced {
                Some(ts) => format!("Last synced {}", ts.to_rfc3339()),
                None => "Never synced".to_string(),
            }))
            .push(text(format!("Errors: {}", self.errors.len())))
            .spacing(Palette::SPACING)
            .align_items(iced::Alignment::Center);

        let error_banner = if self.errors.is_empty() {
            None
        } else {
            let mut list = Column::new().spacing(5);
            for (i, msg) in self.errors.iter().enumerate() {
                let row = row![
                    text(msg.clone()).size(16),
                    button("Dismiss")
                        .style(style::button_primary())
                        .on_press(Message::DismissError(i))
                ]
                .spacing(10)
                .align_items(iced::Alignment::Center);
                list = list.push(row);
            }
            let banner = column![
                row![
                    text("Operation failed").size(16),
                    button("Dismiss All")
                        .style(style::button_primary())
                        .on_press(Message::ClearErrors)
                ]
                .spacing(10)
                .align_items(iced::Alignment::Center),
                scrollable(list).height(Length::Fixed(100.0))
            ]
            .spacing(5);
            Some(container(banner).style(error_container_style()).padding(10).width(Length::Fill))
        };

        let album_dialog = album_dialogs::create_dialog(self);
        let rename_dialog = album_dialogs::rename_dialog(self);
        let delete_dialog = album_dialogs::delete_dialog(self);
        let settings_dialog = settings::dialog(self);

        let content = match &self.state {
            ViewState::Grid => {
                if self.loading {
                    column![header, text("Loading photos...").size(16),]
                } else if self.photos.is_empty() {
                    column![
                        header,
                        text("No photos found. Make sure you have authenticated and synced your photos.").size(16),
                    ]
                } else {
                    let mut album_row =
                        row![
                            button(text("All"))
                                .style(style::button_primary())
                                .on_press(Message::SelectAlbum(None))
                        ]
                        .spacing(10);
                    for album in &self.albums {
                        let title = album.title.clone().unwrap_or_else(|| "Untitled".to_string());
                        let controls = row![
                            button(text(title.clone()))
                                .style(style::button_primary())
                                .on_press(Message::SelectAlbum(Some(album.id.clone()))),
                            button(Icon::new(MaterialSymbol::Edit))
                                .style(style::button_primary())
                                .on_press(Message::ShowRenameAlbumDialog(album.id.clone(), title.clone())),
                            button(Icon::new(MaterialSymbol::Delete))
                                .style(style::button_primary())
                                .on_press(Message::ShowDeleteAlbumDialog(album.id.clone()))
                        ]
                        .spacing(5);
                        album_row = album_row.push(controls);
                    }

                    let mut rows = column![].spacing(10);
                    let mut current = row![].spacing(10);
                    let mut count = 0;
                    for photo in self.photos.iter().take(self.display_limit) {
                        let thumb: Element<Message> =
                            if let Some(handle) = self.thumbnails.get(&photo.id) {
                                image(handle.clone())
                                    .width(Length::Fixed(150.0))
                                    .height(Length::Fixed(150.0))
                                    .into()
                            } else {
                                container(text("Loading..."))
                                    .width(Length::Fixed(150.0))
                                    .height(Length::Fixed(150.0))
                                    .into()
                            };
                        let btn = button(thumb)
                            .style(style::button_primary())
                            .on_press(Message::SelectPhoto(photo.clone()));
                        current = current.push(btn);
                        count += 1;
                        if count == 4 {
                            rows = rows.push(current);
                            current = row![].spacing(10);
                            count = 0;
                        }
                    }
                    if count > 0 {
                        rows = rows.push(current);
                    }
                    let mut grid = column![].spacing(10);
                    if self.display_limit < self.photos.len() {
                        grid = grid.push(
                            button("Load more")
                                .style(style::button_primary())
                                .on_press(Message::LoadMorePhotos),
                        );
                    }
                    column![
                        header,
                        scrollable(album_row).height(Length::Shrink),
                        text(format!("Found {} photos", self.photos.len())).size(16),
                        scrollable(rows).height(Length::Fill),
                        grid,
                    ]
                }
            }
            ViewState::SelectedPhoto { photo, faces } => {
                let img: Element<Message> = if let Some(handle) = self.full_images.get(&photo.id) {
                    let base = image(handle.clone())
                        .width(Length::Fill)
                        .height(Length::Fill);
                    let w = photo.media_metadata.width.parse::<u32>().unwrap_or(0);
                    let h = photo.media_metadata.height.parse::<u32>().unwrap_or(0);
                    container(base)
                        .width(Length::Fill)
                        .height(Length::Fill)
                        .overlay(FaceRecognizer::new(faces.clone(), w, h).view())
                        .into()
                } else {
                    container(text("Loading..."))
                        .width(Length::Fill)
                        .height(Length::Fill)
                        .into()
                };
                let album_opts: Vec<AlbumOption> = self
                    .albums
                    .iter()
                    .map(|a| AlbumOption {
                        id: a.id.clone(),
                        title: a.title.clone().unwrap_or_else(|| "Untitled".into()),
                    })
                    .collect();
                let mut faces_col = column![];
                for (i, face) in faces.iter().enumerate() {
                    let row_elem = if self.editing_face == Some(i) {
                        row![
                            text_input("Name", &self.face_name_input)
                                .style(style::text_input_basic())
                                .on_input(Message::FaceNameChanged),
                            button(Icon::new(MaterialSymbol::Save).color(Palette::ON_PRIMARY))
                                .style(style::button_primary())
                                .on_press(Message::SaveFaceName),
                            button(Icon::new(MaterialSymbol::Cancel).color(Palette::ON_PRIMARY))
                                .style(style::button_primary())
                                .on_press(Message::CancelFaceName)
                        ]
                    } else {
                        let label = format!(
                            "Face {} ({},{},{},{}): {}",
                            i + 1,
                            face.bbox[0],
                            face.bbox[1],
                            face.bbox[2],
                            face.bbox[3],
                            face.name.clone().unwrap_or_else(|| "Unknown".into())
                        );
                        row![
                            text(label),
                            button("Rename")
                                .style(style::button_primary())
                                .on_press(Message::StartRenameFace(i))
                        ]
                    };
                    faces_col = faces_col.push(row_elem);
                }
                let mut col = column![
                    header,
                    button(Icon::new(MaterialSymbol::Close).color(Palette::ON_PRIMARY))
                        .style(style::button_primary())
                        .on_press(Message::ClosePhoto),
                    img,
                    faces_col,
                    pick_list(
                        album_opts,
                        self.assign_selection.clone(),
                        Message::AlbumPicked
                    )
                ];
                #[cfg(feature = "gstreamer")]
                if photo.mime_type.starts_with("video/") {
                    col = col.push(
                        button(Icon::new(MaterialSymbol::PlayArrow).color(Palette::ON_PRIMARY))
                            .style(style::button_primary())
                            .on_press(Message::PlayVideo(photo.clone())),
                    );
                }
                #[cfg(not(feature = "gstreamer"))]
                if photo.mime_type.starts_with("video/") {
                    col = col.push(text("Video playback not available"));
                }
                col
            }
            #[cfg(feature = "gstreamer")]
            ViewState::PlayingVideo { player, .. } => {
                let frame = player
                    .frame_handle()
                    .unwrap_or_else(|| image::Handle::from_pixels(1, 1, vec![0, 0, 0, 0]));
                let duration = player.duration_seconds();
                let position = player.position_seconds();
                let play_icon = if matches!(player.play_status(), PlayStatus::Playing) {
                    MaterialSymbol::Pause
                } else {
                    MaterialSymbol::PlayArrow
                };
                column![
                    header,
                    row![
                        button(Icon::new(play_icon).color(Palette::ON_PRIMARY))
                            .style(style::button_primary())
                            .on_press(Message::ToggleVideoPlay),
                        slider(0.0..=duration, position, Message::SeekVideo)
                            .style(style::slider_primary())
                            .width(Length::Fill),
                        button(Icon::new(MaterialSymbol::Close).color(Palette::ON_PRIMARY))
                            .style(style::button_primary())
                            .on_press(Message::CloseVideo)
                    ]
                    .spacing(Palette::SPACING)
                    .align_items(iced::Alignment::Center),
                    image(frame).width(Length::Fill).height(Length::Fill)
                ]
            }
        };

        let mut base = column![].spacing(Palette::SPACING);
        if let Some(b) = error_banner {
            base = base.push(b);
        }
        base = base.push(content);
        if let Some(d) = album_dialog {
            base = base.push(d);
        }
        if let Some(d) = rename_dialog {
            base = base.push(d);
        }
        if let Some(d) = delete_dialog {
            base = base.push(d);
        }
        if let Some(d) = settings_dialog {
            base = base.push(d);
        }

        container(base)
            .width(Length::Fill)
            .height(Length::Fill)
            .padding(20)
            .into()
    }
}<|MERGE_RESOLUTION|>--- conflicted
+++ resolved
@@ -1203,7 +1203,6 @@
                                 guard.clone()
                             };
                             let base = match mode {
-<<<<<<< HEAD
                                 SearchMode::Filename => Some(
                                     cache
                                         .get_media_items_by_filename(&query)
@@ -1246,7 +1245,6 @@
                             } else {
                                 None
                             };
-=======
                                 SearchMode::DateRange => {
                                     if let Some((s, e)) = search::parse_date_query(&query) {
                                         cache
@@ -1281,7 +1279,6 @@
 
                             let start_dt = search::parse_single_date(&start, false);
                             let end_dt = search::parse_single_date(&end, true);
->>>>>>> f8d184f1
                             cache
                                 .query_media_items_async(
                                     camera_model_param,
@@ -1443,7 +1440,6 @@
             button(Icon::new(MaterialSymbol::Refresh).color(Palette::ON_PRIMARY)).style(style::button_primary()).on_press(Message::RefreshPhotos),
             button(Icon::new(MaterialSymbol::Add).color(Palette::ON_PRIMARY)).style(style::button_primary()).on_press(Message::ShowCreateAlbumDialog),
             button(Icon::new(MaterialSymbol::Settings).color(Palette::ON_PRIMARY)).style(style::button_primary()).on_press(Message::ShowSettings),
-<<<<<<< HEAD
             text_input(placeholder, &self.search_query)
                 .style(style::text_input_basic())
                 .on_input(Message::SearchInputChanged),
@@ -1477,10 +1473,8 @@
                 .style(style::button_primary())
                 .on_press(Message::PerformSearch)
         ];
-=======
         ]
             .push(search::view(self));
->>>>>>> f8d184f1
 
         if let Some(album_id) = &self.selected_album {
             header = header
