[package]
name = "e2e"
version = "0.1.0"
edition = "2021"

[dependencies]
assert_cmd = "2"
tokio = { version = "1", features = ["full"] }
tempfile = "3"
cache = { path = "../../cache" }
<<<<<<< HEAD
api_client = { path = "../../api_client" }

[[test]]
name = "album_e2e"
path = "tests/album_e2e.rs"
harness = false

[[test]]
name = "load_photos_e2e"
path = "tests/load_photos_e2e.rs"
harness = false

[[test]]
name = "search_e2e"
path = "tests/search_e2e.rs"
harness = false
=======
gstreamer_iced = "0.1"

[[test]]
name = "googlepicz_e2e"
path = "tests/googlepicz_e2e.rs"
harness = false

[[test]]
name = "video_playback"
path = "tests/video_playback.rs"
>>>>>>> e6952dba
<|MERGE_RESOLUTION|>--- conflicted
+++ resolved
@@ -8,8 +8,8 @@
 tokio = { version = "1", features = ["full"] }
 tempfile = "3"
 cache = { path = "../../cache" }
-<<<<<<< HEAD
 api_client = { path = "../../api_client" }
+gstreamer_iced = "0.1"
 
 [[test]]
 name = "album_e2e"
@@ -25,15 +25,7 @@
 name = "search_e2e"
 path = "tests/search_e2e.rs"
 harness = false
-=======
-gstreamer_iced = "0.1"
-
-[[test]]
-name = "googlepicz_e2e"
-path = "tests/googlepicz_e2e.rs"
-harness = false
 
 [[test]]
 name = "video_playback"
-path = "tests/video_playback.rs"
->>>>>>> e6952dba
+path = "tests/video_playback.rs"