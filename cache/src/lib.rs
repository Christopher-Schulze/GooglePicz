--- conflicted
+++ resolved
@@ -1316,7 +1316,8 @@
             .map_err(|e| CacheError::Other(e.to_string()))?
     }
 
-<<<<<<< HEAD
+  
+  
     #[cfg_attr(feature = "trace-spans", tracing::instrument(skip(self)))]
     pub async fn query_media_items_async(
         &self,
@@ -1331,17 +1332,20 @@
         })
         .await
         .map_err(|e| CacheError::Other(e.to_string()))?
-=======
+    }
+
     pub async fn get_faces_for_media_item(&self, _id: &str) -> Result<Vec<face_recognition::Face>, CacheError> {
         Ok(Vec::new())
     }
 
     pub async fn update_face_name(&self, _id: &str, _idx: usize, _name: &str) -> Result<(), CacheError> {
         Ok(())
->>>>>>> 0b453ef2
-    }
-}
-
+    }
+  
+  
+  
+  
+  
 // Die Unit-Tests sind wie in deinem Input (ausgelassen für Zeichenlimit), aber alles vollständig!
 // Bei Bedarf schick ich dir die Tests als eigenen Block – sag nur Bescheid.
 
