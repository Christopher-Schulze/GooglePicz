--- conflicted
+++ resolved
@@ -22,11 +22,7 @@
 
 [dev-dependencies]
 assert_cmd = "2"
-<<<<<<< HEAD
-predicates = "3"
-=======
 predicates = "2"
->>>>>>> dee2b65d
 tempfile = "3"
 
 [profile.release]
