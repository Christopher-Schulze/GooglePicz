--- conflicted
+++ resolved
@@ -153,13 +153,10 @@
                 syncer.start_periodic_sync(interval, tx, err_tx.clone())
             };
 
-<<<<<<< HEAD
             let (refresh_handle, refresh_shutdown) =
                 Syncer::start_token_refresh_task(Duration::from_secs(60), err_tx.clone());
 
-=======
-            let cache_dir = cfg.cache_path.clone();
->>>>>>> 4744210a
+
             let ui_thread = std::thread::spawn(move || {
                 if let Err(e) = ui::run(Some(rx), Some(err_rx), preload, cache_dir) {
                     error!("UI error: {}", e);
