--- conflicted
+++ resolved
@@ -412,10 +412,7 @@
         let forward_err = error_tx.clone();
         let forward_ui_err = ui_error_tx.clone();
         let forward_status = status_tx.clone();
-<<<<<<< HEAD
-=======
-        let sync_status_tx = status_tx.clone();
->>>>>>> 678a1022
+
         let sync_task = spawn_local(async move {
             let mut syncer = self;
             let mut backoff = 1u64;
